# How To Run Kasia Locally

## Getting started

Make sure you have the latest version of git downloaded - https://git-scm.com/downloads

Verify your installation by running in your terminal:
```
git version
```

If you see a version number you have installed git successfully.

## Install Rust
  <details>
  <summary>On Linux</summary>

  1. Install general prerequisites

      ```bash
      sudo apt install curl git build-essential libssl-dev pkg-config
      ```

  2. Install Protobuf (required for gRPC)

      ```bash
      sudo apt install protobuf-compiler libprotobuf-dev #Required for gRPC
      ```
  3. Install the clang toolchain (required for RocksDB and WASM secp256k1 builds)

      ```bash
      sudo apt-get install clang-format clang-tidy \
      clang-tools clang clangd libc++-dev \
      libc++1 libc++abi-dev libc++abi1 \
      libclang-dev libclang1 liblldb-dev \
      libllvm-ocaml-dev libomp-dev libomp5 \
      lld lldb llvm-dev llvm-runtime \
      llvm python3-clang
      ```
  3. Install the [rust toolchain](https://rustup.rs/).

      If you do not have a browser but only the command line interface run:

     ```
     curl --proto '=https' --tlsv1.2 -sSf https://sh.rustup.rs | sh
     ```

       If you already have rust installed, update it by running:
    
     ```
     rustup update
     ```
</details>



<details>
  <summary>On Windows</summary>
  
  
  
1.Install the [rust toolchain](https://rustup.rs/)

2.If you already have rust installed, update it by running: 

```
rustup update
```
   </details>


   <details>
  <summary>Building on Mac OS</summary>


  1. Install Protobuf (required for gRPC)
      ```bash
      brew install protobuf
      ```
  2. Install llvm.

      The default XCode installation of `llvm` does not support WASM build targets.
To build WASM on MacOS you need to install `llvm` from homebrew (at the time of writing, the llvm version for MacOS is 16.0.1).
      ```bash
      brew install llvm
      ```

      **NOTE:** Homebrew can use different keg installation locations depending on your configuration. For example:
      - `/opt/homebrew/opt/llvm` -> `/opt/homebrew/Cellar/llvm/16.0.1`
      - `/usr/local/Cellar/llvm/16.0.1`

      To determine the installation location you can use `brew list llvm` command and then modify the paths below accordingly:
      ```bash
      % brew list llvm
      /usr/local/Cellar/llvm/16.0.1/bin/FileCheck
      /usr/local/Cellar/llvm/16.0.1/bin/UnicodeNameMappingGenerator
      ...
      ```
      If you have `/opt/homebrew/Cellar`, then you should be able to use `/opt/homebrew/opt/llvm`.

      Add the following to your `~/.zshrc` file:
      ```bash
      export PATH="/opt/homebrew/opt/llvm/bin:$PATH"
      export LDFLAGS="-L/opt/homebrew/opt/llvm/lib"
      export CPPFLAGS="-I/opt/homebrew/opt/llvm/include"
      export AR=/opt/homebrew/opt/llvm/bin/llvm-ar
      ```

      Reload the `~/.zshrc` file
      ```bash
      source ~/.zshrc
      ```
  3. Install the [rust toolchain](https://rustup.rs/)

     If you already have rust installed, update it by running:
     ```
     rustup update
     ```

     </details>

     
## Install WASM
```
cargo install wasm-pack
```
   

## Clone the repository
```
git clone https://github.com/K-Kluster/Kasia.git
```
```
cd Kasia
```

## Build the cipher wasm package

```
cd cipher
```
```
wasm-pack build --target web --release -d ../cipher-wasm
```
```
cd ..
```

## Install Node.js 
Download Node.js: https://nodejs.org/en/download

## Install Kaspa WASM Files

- Download the latest `kaspa-wasm32-sdk-v1.0.0.zip` or build the [WASM precompiled binaries](https://github.com/kaspanet/rusty-kaspa/releases) yourself.
- Extract the contents of `kaspa-wasm32-sdk/web/kaspa` into the `Kasia/wasm` directory.

<<<<<<< HEAD
- Download (or build yourself) [WASM precompiled binaries](https://github.com/kaspanet/rusty-kaspa/releases) from the latest release asset (kaspa-wasm-\*) and uncompress them into `./wasm`
- `npm i`
- `npm run dev`

Additionally, it is possible to configure variables via `.env`, simply copy the environment variable file template from `.env.dist` to `.env` and start modify them.
=======
## Run Kasia Locally
```
npm install
```
```
npm run dev
```
>>>>>>> 47a3d620
<|MERGE_RESOLUTION|>--- conflicted
+++ resolved
@@ -5,6 +5,7 @@
 Make sure you have the latest version of git downloaded - https://git-scm.com/downloads
 
 Verify your installation by running in your terminal:
+
 ```
 git version
 ```
@@ -12,47 +13,49 @@
 If you see a version number you have installed git successfully.
 
 ## Install Rust
+
   <details>
   <summary>On Linux</summary>
 
-  1. Install general prerequisites
+1.  Install general prerequisites
 
-      ```bash
-      sudo apt install curl git build-essential libssl-dev pkg-config
-      ```
+    ```bash
+    sudo apt install curl git build-essential libssl-dev pkg-config
+    ```
 
-  2. Install Protobuf (required for gRPC)
+2.  Install Protobuf (required for gRPC)
 
-      ```bash
-      sudo apt install protobuf-compiler libprotobuf-dev #Required for gRPC
-      ```
-  3. Install the clang toolchain (required for RocksDB and WASM secp256k1 builds)
+    ```bash
+    sudo apt install protobuf-compiler libprotobuf-dev #Required for gRPC
+    ```
 
-      ```bash
-      sudo apt-get install clang-format clang-tidy \
-      clang-tools clang clangd libc++-dev \
-      libc++1 libc++abi-dev libc++abi1 \
-      libclang-dev libclang1 liblldb-dev \
-      libllvm-ocaml-dev libomp-dev libomp5 \
-      lld lldb llvm-dev llvm-runtime \
-      llvm python3-clang
-      ```
-  3. Install the [rust toolchain](https://rustup.rs/).
+3.  Install the clang toolchain (required for RocksDB and WASM secp256k1 builds)
 
-      If you do not have a browser but only the command line interface run:
+    ```bash
+    sudo apt-get install clang-format clang-tidy \
+    clang-tools clang clangd libc++-dev \
+    libc++1 libc++abi-dev libc++abi1 \
+    libclang-dev libclang1 liblldb-dev \
+    libllvm-ocaml-dev libomp-dev libomp5 \
+    lld lldb llvm-dev llvm-runtime \
+    llvm python3-clang
+    ```
 
-     ```
-     curl --proto '=https' --tlsv1.2 -sSf https://sh.rustup.rs | sh
-     ```
+4.  Install the [rust toolchain](https://rustup.rs/).
 
-       If you already have rust installed, update it by running:
-    
-     ```
-     rustup update
-     ```
-</details>
+          If you do not have a browser but only the command line interface run:
 
+         ```
+         curl --proto '=https' --tlsv1.2 -sSf https://sh.rustup.rs | sh
+         ```
 
+           If you already have rust installed, update it by running:
+
+         ```
+         rustup update
+         ```
+
+    </details>
 
 <details>
   <summary>On Windows</summary>
@@ -61,75 +64,78 @@
   
 1.Install the [rust toolchain](https://rustup.rs/)
 
-2.If you already have rust installed, update it by running: 
+2.If you already have rust installed, update it by running:
 
 ```
 rustup update
 ```
+
    </details>
-
 
    <details>
   <summary>Building on Mac OS</summary>
 
+1.  Install Protobuf (required for gRPC)
+    ```bash
+    brew install protobuf
+    ```
+2.  Install llvm.
 
-  1. Install Protobuf (required for gRPC)
-      ```bash
-      brew install protobuf
-      ```
-  2. Install llvm.
+          The default XCode installation of `llvm` does not support WASM build targets.
 
-      The default XCode installation of `llvm` does not support WASM build targets.
-To build WASM on MacOS you need to install `llvm` from homebrew (at the time of writing, the llvm version for MacOS is 16.0.1).
-      ```bash
+    To build WASM on MacOS you need to install `llvm` from homebrew (at the time of writing, the llvm version for MacOS is 16.0.1).
+    `bash
       brew install llvm
-      ```
+      `
 
-      **NOTE:** Homebrew can use different keg installation locations depending on your configuration. For example:
-      - `/opt/homebrew/opt/llvm` -> `/opt/homebrew/Cellar/llvm/16.0.1`
-      - `/usr/local/Cellar/llvm/16.0.1`
+          **NOTE:** Homebrew can use different keg installation locations depending on your configuration. For example:
+          - `/opt/homebrew/opt/llvm` -> `/opt/homebrew/Cellar/llvm/16.0.1`
+          - `/usr/local/Cellar/llvm/16.0.1`
 
-      To determine the installation location you can use `brew list llvm` command and then modify the paths below accordingly:
-      ```bash
-      % brew list llvm
-      /usr/local/Cellar/llvm/16.0.1/bin/FileCheck
-      /usr/local/Cellar/llvm/16.0.1/bin/UnicodeNameMappingGenerator
-      ...
-      ```
-      If you have `/opt/homebrew/Cellar`, then you should be able to use `/opt/homebrew/opt/llvm`.
+          To determine the installation location you can use `brew list llvm` command and then modify the paths below accordingly:
+          ```bash
+          % brew list llvm
+          /usr/local/Cellar/llvm/16.0.1/bin/FileCheck
+          /usr/local/Cellar/llvm/16.0.1/bin/UnicodeNameMappingGenerator
+          ...
+          ```
+          If you have `/opt/homebrew/Cellar`, then you should be able to use `/opt/homebrew/opt/llvm`.
 
-      Add the following to your `~/.zshrc` file:
-      ```bash
-      export PATH="/opt/homebrew/opt/llvm/bin:$PATH"
-      export LDFLAGS="-L/opt/homebrew/opt/llvm/lib"
-      export CPPFLAGS="-I/opt/homebrew/opt/llvm/include"
-      export AR=/opt/homebrew/opt/llvm/bin/llvm-ar
-      ```
+          Add the following to your `~/.zshrc` file:
+          ```bash
+          export PATH="/opt/homebrew/opt/llvm/bin:$PATH"
+          export LDFLAGS="-L/opt/homebrew/opt/llvm/lib"
+          export CPPFLAGS="-I/opt/homebrew/opt/llvm/include"
+          export AR=/opt/homebrew/opt/llvm/bin/llvm-ar
+          ```
 
-      Reload the `~/.zshrc` file
-      ```bash
-      source ~/.zshrc
-      ```
-  3. Install the [rust toolchain](https://rustup.rs/)
+          Reload the `~/.zshrc` file
+          ```bash
+          source ~/.zshrc
+          ```
 
-     If you already have rust installed, update it by running:
-     ```
-     rustup update
-     ```
+3.  Install the [rust toolchain](https://rustup.rs/)
 
-     </details>
+    If you already have rust installed, update it by running:
 
-     
+    ```
+    rustup update
+    ```
+
+    </details>
+
 ## Install WASM
+
 ```
 cargo install wasm-pack
 ```
-   
 
 ## Clone the repository
+
 ```
 git clone https://github.com/K-Kluster/Kasia.git
 ```
+
 ```
 cd Kasia
 ```
@@ -139,14 +145,17 @@
 ```
 cd cipher
 ```
+
 ```
 wasm-pack build --target web --release -d ../cipher-wasm
 ```
+
 ```
 cd ..
 ```
 
-## Install Node.js 
+## Install Node.js
+
 Download Node.js: https://nodejs.org/en/download
 
 ## Install Kaspa WASM Files
@@ -154,18 +163,14 @@
 - Download the latest `kaspa-wasm32-sdk-v1.0.0.zip` or build the [WASM precompiled binaries](https://github.com/kaspanet/rusty-kaspa/releases) yourself.
 - Extract the contents of `kaspa-wasm32-sdk/web/kaspa` into the `Kasia/wasm` directory.
 
-<<<<<<< HEAD
-- Download (or build yourself) [WASM precompiled binaries](https://github.com/kaspanet/rusty-kaspa/releases) from the latest release asset (kaspa-wasm-\*) and uncompress them into `./wasm`
-- `npm i`
-- `npm run dev`
+## Run Kasia Locally
 
-Additionally, it is possible to configure variables via `.env`, simply copy the environment variable file template from `.env.dist` to `.env` and start modify them.
-=======
-## Run Kasia Locally
 ```
 npm install
 ```
+
 ```
 npm run dev
 ```
->>>>>>> 47a3d620
+
+Additionally, it is possible to configure variables via `.env`, simply copy the environment variable file template from `.env.dist` to `.env` and start modify them.