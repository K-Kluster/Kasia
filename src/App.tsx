import React, { useCallback, useEffect } from "react";
import { useNetworkStore } from "./store/network.store";
import { useUiStore } from "./store/ui.store";
import type { NetworkType } from "./types/all";
import { AppRoutes } from "./AppRoutes";
import { useIsMobile } from "./utils/useIsMobile";
import { syncThemeColorMeta } from "./utils/meta-theme-syncer";
<<<<<<< HEAD

const App: React.FC = () => {
  const networkStore = useNetworkStore();
  const { theme, getEffectiveTheme } = useUiStore();
=======
import {
  applyCustomColors,
  resetCustomColors,
} from "./utils/custom-theme-applier";

const App: React.FC = () => {
  const networkStore = useNetworkStore();
  const { theme, getEffectiveTheme, customColors } = useUiStore();
>>>>>>> 961debaf
  const connect = useNetworkStore((s) => s.connect);
  const isMobile = useIsMobile();

  const onNetworkChange = useCallback(
    (n: NetworkType) => {
      networkStore.setNetwork(n);
      connect();
    },
    [connect, networkStore]
  );

  useEffect(() => {
    const meta = document.querySelector<HTMLMetaElement>(
      'meta[name="viewport"]'
    );
    if (!meta) return;
    meta.content = isMobile
      ? "width=device-width, initial-scale=1.0, maximum-scale=1.0, user-scalable=no"
      : "width=device-width, initial-scale=1.0";
  }, [isMobile]);

  // Initialize theme and listen for system changes
  useEffect(() => {
    const effectiveTheme = getEffectiveTheme();
    document.documentElement.setAttribute("data-theme", effectiveTheme);

    // sync the theme color meta tag
    syncThemeColorMeta();

    // Listen for system theme changes when using "system" mode
    const mediaQuery = window.matchMedia("(prefers-color-scheme: light)");
    const handleSystemThemeChange = () => {
      if (theme === "system") {
        const newEffectiveTheme = getEffectiveTheme();
        document.documentElement.setAttribute("data-theme", newEffectiveTheme);
        syncThemeColorMeta(); // update meta tag if system theme changes
      }
    };

    mediaQuery.addEventListener("change", handleSystemThemeChange);

    return () => {
      mediaQuery.removeEventListener("change", handleSystemThemeChange);
    };
  }, [theme, getEffectiveTheme]);

<<<<<<< HEAD
=======
  // Apply custom colors only when custom theme is selected
  useEffect(() => {
    if (theme === "custom" && customColors) {
      applyCustomColors(customColors);
    } else if (theme !== "custom") {
      // reset custom colors when switching away from custom theme
      resetCustomColors();
    }
  }, [theme, customColors]);

>>>>>>> 961debaf
  return (
    <AppRoutes
      network={networkStore.network}
      isConnected={networkStore.isConnected}
      onNetworkChange={onNetworkChange}
    />
  );
};

export default App;<|MERGE_RESOLUTION|>--- conflicted
+++ resolved
@@ -5,12 +5,6 @@
 import { AppRoutes } from "./AppRoutes";
 import { useIsMobile } from "./utils/useIsMobile";
 import { syncThemeColorMeta } from "./utils/meta-theme-syncer";
-<<<<<<< HEAD
-
-const App: React.FC = () => {
-  const networkStore = useNetworkStore();
-  const { theme, getEffectiveTheme } = useUiStore();
-=======
 import {
   applyCustomColors,
   resetCustomColors,
@@ -19,7 +13,6 @@
 const App: React.FC = () => {
   const networkStore = useNetworkStore();
   const { theme, getEffectiveTheme, customColors } = useUiStore();
->>>>>>> 961debaf
   const connect = useNetworkStore((s) => s.connect);
   const isMobile = useIsMobile();
 
@@ -66,8 +59,6 @@
     };
   }, [theme, getEffectiveTheme]);
 
-<<<<<<< HEAD
-=======
   // Apply custom colors only when custom theme is selected
   useEffect(() => {
     if (theme === "custom" && customColors) {
@@ -78,7 +69,6 @@
     }
   }, [theme, customColors]);
 
->>>>>>> 961debaf
   return (
     <AppRoutes
       network={networkStore.network}
