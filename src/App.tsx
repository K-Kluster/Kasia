import React from 'react';
import { OneLiner } from './OneLiner';
import { Routes, Route } from "react-router-dom";
<<<<<<< HEAD
import "./styles/api-messages.css";
import { ToastContainer } from "./components/ToastContainer";
=======
>>>>>>> 4a83b762

const App: React.FC = () => {
  return (
    <Routes>
      <Route path="/" element={
          <div className="app">
            <ToastContainer />
            <OneLiner />
          </div>
      } />
    </Routes>
  );
};

export default App;<|MERGE_RESOLUTION|>--- conflicted
+++ resolved
@@ -1,21 +1,20 @@
-import React from 'react';
-import { OneLiner } from './OneLiner';
+import React from "react";
+import { OneLiner } from "./OneLiner";
 import { Routes, Route } from "react-router-dom";
-<<<<<<< HEAD
-import "./styles/api-messages.css";
 import { ToastContainer } from "./components/ToastContainer";
-=======
->>>>>>> 4a83b762
 
 const App: React.FC = () => {
   return (
     <Routes>
-      <Route path="/" element={
+      <Route
+        path="/"
+        element={
           <div className="app">
             <ToastContainer />
             <OneLiner />
           </div>
-      } />
+        }
+      />
     </Routes>
   );
 };
