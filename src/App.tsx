import React from "react";
import { OneLiner } from "./OneLiner";
import { Routes, Route } from "react-router-dom";
<<<<<<< HEAD
import { ToastContainer } from "./components/ToastContainer";
=======
import { SettingsPage } from "./SettingsPage";
>>>>>>> e81b0cdd

const App: React.FC = () => {
  return (
    <Routes>
      <Route
        path="/"
        element={
          <div className="app">
<<<<<<< HEAD
            <ToastContainer />
=======
>>>>>>> e81b0cdd
            <OneLiner />
          </div>
        }
      />
<<<<<<< HEAD
=======
      <Route
        path="/settings"
        element={
          <div className="app">
            <SettingsPage />
          </div>
        }
      />
>>>>>>> e81b0cdd
    </Routes>
  );
};

export default App;<|MERGE_RESOLUTION|>--- conflicted
+++ resolved
@@ -1,39 +1,32 @@
 import React from "react";
 import { OneLiner } from "./OneLiner";
 import { Routes, Route } from "react-router-dom";
-<<<<<<< HEAD
 import { ToastContainer } from "./components/ToastContainer";
-=======
 import { SettingsPage } from "./SettingsPage";
->>>>>>> e81b0cdd
 
 const App: React.FC = () => {
   return (
-    <Routes>
-      <Route
-        path="/"
-        element={
-          <div className="app">
-<<<<<<< HEAD
-            <ToastContainer />
-=======
->>>>>>> e81b0cdd
-            <OneLiner />
-          </div>
-        }
-      />
-<<<<<<< HEAD
-=======
-      <Route
-        path="/settings"
-        element={
-          <div className="app">
-            <SettingsPage />
-          </div>
-        }
-      />
->>>>>>> e81b0cdd
-    </Routes>
+    <>
+      <ToastContainer />
+      <Routes>
+        <Route
+          path="/"
+          element={
+            <div className="app">
+              <OneLiner />
+            </div>
+          }
+        />
+        <Route
+          path="/settings"
+          element={
+            <div className="app">
+              <SettingsPage />
+            </div>
+          }
+        />
+      </Routes>
+    </>
   );
 };
 
