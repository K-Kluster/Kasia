--- conflicted
+++ resolved
@@ -48,7 +48,6 @@
   isLoaded: boolean;
   isCreatingNewChat: boolean;
   oneOnOneConversations: OneOnOneConversation[];
-  eventsOnOpenedRecipient: KasiaConversationEvent[];
   storeKasiaTransactions: (transactions: KasiaTransaction[]) => Promise<void>;
   flushWalletHistory: (address: string) => void;
   exportMessages: (wallet: UnlockedWallet, password: string) => Promise<Blob>;
@@ -132,7 +131,6 @@
     isCreatingNewChat: false,
     openedRecipient: null,
     oneOnOneConversations: [],
-    eventsOnOpenedRecipient: [],
     async load(address) {
       const initLazyHistoricalHandshakeLoad = () => {
         _historicalSyncer = new HistoricalSyncer(address);
@@ -149,117 +147,8 @@
         return getHistoricalHandshakes;
       };
 
-<<<<<<< HEAD
       // 0. trigger lazy loading of historical handshakes
       const getHistoricalHandshakes = initLazyHistoricalHandshakeLoad();
-=======
-            set({ contacts: sortedContacts });
-          }
-        } else {
-          // create new contact if it doesn't exist
-          const newContact = {
-            address: otherParty,
-            lastMessage: message,
-            messages: [message],
-          };
-
-          const updatedContacts = [...state.contacts, newContact].sort(
-            (a, b) => b.lastMessage.timestamp - a.lastMessage.timestamp
-          );
-
-          set({ contacts: updatedContacts });
-        }
-      });
-    }
-
-    g().refreshMessagesOnOpenedRecipient();
-  },
-  flushWalletHistory: (address: string) => {
-    // 1. Clear wallet messages from localStorage using new per-address system
-    const walletStore = useWalletStore.getState();
-    const password = walletStore.unlockedWallet?.password;
-    const walletId = walletStore.selectedWalletId;
-
-    if (!password) {
-      console.error("Wallet password not available for flushing history.");
-      return;
-    }
-
-    if (!walletId) {
-      console.error("No wallet selected for flushing history.");
-      return;
-    }
-
-    // 1. loop through all and delete
-    const prefix = `msg_${walletId.substring(0, 8)}_`;
-    for (let i = localStorage.length - 1; i >= 0; i--) {
-      const key = localStorage.key(i);
-      if (key && key.startsWith(prefix)) {
-        localStorage.removeItem(key);
-      }
-    }
-
-    // 2. Clear nickname mappings for this wallet
-    const nicknameKey = `contact_nicknames_${address}`;
-    localStorage.removeItem(nicknameKey);
-
-    // 3. Clear conversation manager data for this wallet
-    const conversationKey = `encrypted_conversations_${address}`;
-    localStorage.removeItem(conversationKey);
-
-    // 4. Clear last opened recipient for this wallet
-    const lastOpenedRecipientKey = `kasia_last_opened_recipient_${address}`;
-    localStorage.removeItem(lastOpenedRecipientKey);
-
-    // 5. Reset all UI state immediately
-    set({
-      contacts: [],
-      messages: [],
-      messagesOnOpenedRecipient: [],
-      handshakes: [],
-      openedRecipient: null,
-      isCreatingNewChat: false,
-    });
-
-    // 6. Clear and reinitialize conversation manager
-    const manager = g().conversationManager;
-    if (manager) {
-      // Reinitialize fresh conversation manager
-      g().initializeConversationManager(address);
-    }
-
-    console.log("Complete history clear completed - all data wiped");
-  },
-  loadMessages: (address): Message[] => {
-    const walletStore = useWalletStore.getState();
-    const password = walletStore.unlockedWallet?.password;
-    const walletId = walletStore.selectedWalletId;
-
-    if (!password) {
-      console.error("Wallet password not available for loading messages.");
-      return [];
-    }
-
-    if (!walletId) {
-      console.error("No wallet selected for loading messages.");
-      return [];
-    }
-
-    // Try to load messages using the new per-address system first
-    let messages: Message[] = [];
-
-    try {
-      messages = loadMessagesForAddress(walletId, address, password);
-    } catch (error) {
-      console.log(
-        "Failed to load messages using per-address system, trying legacy:",
-        error
-      );
-      // fallback to legacy system
-      const legacyMessages: Record<string, Message[]> =
-        loadLegacyMessages(password);
-      messages = legacyMessages[address] || [];
->>>>>>> 6bd07715
 
       // 1. initialize conversation manager that hydrate conversation with contacts
       await _initializeConversationManager(address);
@@ -883,55 +772,14 @@
       const password = walletStore.unlockedWallet?.password;
       const walletId = walletStore.selectedWalletId;
 
-<<<<<<< HEAD
-=======
-    const filtered = g().messages.filter((msg) => {
-      return (
-        msg.senderAddress === openedRecipient ||
-        msg.recipientAddress === openedRecipient
-      );
-    });
-
-    // deduplicate by transactionId
-    const deduped = Object.values(
-      filtered.reduce(
-        (acc, msg) => {
-          acc[msg.transactionId] = acc[msg.transactionId]
-            ? msg.timestamp > acc[msg.transactionId].timestamp
-              ? msg
-              : acc[msg.transactionId]
-            : msg;
-          return acc;
-        },
-        {} as Record<string, Message>
-      )
-    );
-
-    set({ messagesOnOpenedRecipient: deduped });
-  },
-  setIsCreatingNewChat: (isCreatingNewChat) => {
-    set({ isCreatingNewChat });
-  },
-  exportMessages: async (wallet) => {
-    try {
-      console.log("Starting message export process...");
-
-      const password = useWalletStore.getState().unlockedWallet?.password;
->>>>>>> 6bd07715
       if (!password) {
         console.error("Wallet password not available for flushing history.");
         return;
       }
 
-<<<<<<< HEAD
       if (!walletId) {
         console.error("No wallet selected for flushing history.");
         return;
-=======
-      const walletId = useWalletStore.getState().selectedWalletId;
-      if (!walletId) {
-        throw new Error("No wallet selected for exporting messages.");
->>>>>>> 6bd07715
       }
 
       // Remove the specific address storage key
@@ -942,7 +790,6 @@
       const nicknameKey = `contact_nicknames_${address}`;
       localStorage.removeItem(nicknameKey);
 
-<<<<<<< HEAD
       // 3. Clear conversation manager data for this wallet
       const conversationKey = `encrypted_conversations_${address}`;
       localStorage.removeItem(conversationKey);
@@ -964,92 +811,6 @@
         // Reinitialize fresh conversation manager
         _initializeConversationManager(address);
       }
-=======
-      const walletStore = useWalletStore.getState();
-      const networkType = walletStore.selectedNetwork || NetworkType.Mainnet;
-      const receiveAddress = receiveKey.toAddress(networkType);
-      const walletAddress = receiveAddress.toString();
-      console.log("Using receive address:", walletAddress);
-
-      // collect all messages from the current store state and per-address storage
-      const messagesMap: Record<string, Message[]> = {};
-
-      // First, try to load legacy messages and migrate them if needed
-      const legacyMessages = loadLegacyMessages(password);
-      if (Object.keys(legacyMessages).length > 0) {
-        console.log(
-          "Found legacy messages, migrating to per-address storage..."
-        );
-        migrateToPerAddressStorage(walletId, password);
-        // after migration, the messages will be available in per-address storage
-      }
-
-      // get all messages from the current store state
-      const currentMessages = g().messages;
-      if (currentMessages.length > 0) {
-        // group messages by the other party (not the current wallet)
-        const messagesByAddress: Record<string, Message[]> = {};
-
-        currentMessages.forEach((message) => {
-          const otherParty =
-            message.senderAddress === walletAddress
-              ? message.recipientAddress
-              : message.senderAddress;
-
-          if (!messagesByAddress[otherParty]) {
-            messagesByAddress[otherParty] = [];
-          }
-          messagesByAddress[otherParty].push(message);
-        });
-
-        // also include messages where the current wallet is both sender and recipient
-        if (messagesByAddress[walletAddress]) {
-          messagesMap[walletAddress] = messagesByAddress[walletAddress];
-        }
-
-        // add messages for each contact
-        Object.entries(messagesByAddress).forEach(([address, messages]) => {
-          if (address !== walletAddress) {
-            messagesMap[address] = messages;
-          }
-        });
-      }
-
-      // if we still don't have messages, try loading from per-address storage
-      if (Object.keys(messagesMap).length === 0) {
-        console.log("No messages in store, trying per-address storage...");
-        const storedMessages = loadMessagesForAddress(
-          walletId,
-          walletAddress,
-          password
-        );
-        if (storedMessages.length > 0) {
-          messagesMap[walletAddress] = storedMessages;
-        }
-      }
-
-      console.log("Collected messages:", messagesMap);
-
-      // Export nicknames for this wallet
-      const nicknameStorageKey = `contact_nicknames_${walletAddress}`;
-      const nicknames = JSON.parse(
-        localStorage.getItem(nicknameStorageKey) || "{}"
-      );
-      console.log("Exporting nicknames:", nicknames);
-
-      // Create backup object with metadata
-      const backup = {
-        version: "1.0",
-        timestamp: Date.now(),
-        type: "kaspa-messages-backup",
-        data: messagesMap,
-        nicknames: nicknames,
-        conversations: {
-          active: g().conversationManager?.getActiveConversations() || [],
-          pending: g().conversationManager?.getPendingConversations() || [],
-        },
-      };
->>>>>>> 6bd07715
 
       console.log("Complete history clear completed - all data wiped");
     },
@@ -1163,36 +924,10 @@
           error instanceof Error ? error.message : "Unknown error";
         throw new Error(`Failed to create backup: ${errorMessage}`);
       }
-<<<<<<< HEAD
     },
     importMessages: async (file, wallet, password) => {
       try {
         console.log("Starting import process...");
-=======
-    } catch (error: unknown) {
-      console.error("Error exporting messages:", error);
-      const errorMessage =
-        error instanceof Error ? error.message : "Unknown error";
-      throw new Error(`Failed to create backup: ${errorMessage}`);
-    }
-  },
-  importMessages: async (file, wallet, password) => {
-    try {
-      console.log("Starting import process...");
-
-      // Read and parse file content
-      const fileContent = await file.text();
-      console.log("Parsing backup file...");
-      const backupFile = JSON.parse(fileContent);
-      // Validate backup file format
-      if (
-        !backupFile.type ||
-        backupFile.type !== "kaspa-messages-backup" ||
-        !backupFile.data
-      ) {
-        throw new Error("Invalid backup file format");
-      }
->>>>>>> 6bd07715
 
         // Read and parse file content
         const fileContent = await file.text();
@@ -1208,7 +943,6 @@
           throw new Error("Invalid backup file format");
         }
 
-<<<<<<< HEAD
         console.log("Getting private key for decryption...");
         const privateKeyGenerator = WalletStorage.getPrivateKeyGenerator(
           wallet,
@@ -1224,23 +958,6 @@
 
         console.log("Creating EncryptedMessage from hex...");
         const encryptedMessage = new EncryptedMessage(backupFile.data);
-=======
-      console.log("Decrypting backup data...");
-      const decryptedStr = await decrypt_with_secret_key(
-        encryptedMessage,
-        privateKeyBytes
-      );
-      console.log("Parsing decrypted data...");
-      const decryptedData = JSON.parse(decryptedStr);
-      // Validate decrypted data structure
-      if (
-        !decryptedData.version ||
-        !decryptedData.type ||
-        !decryptedData.data
-      ) {
-        throw new Error("Invalid backup data structure");
-      }
->>>>>>> 6bd07715
 
         console.log("Decrypting backup data...");
         const decryptedStr = await decrypt_with_secret_key(
@@ -1251,7 +968,6 @@
         console.log("Parsing decrypted data...");
         const decryptedData = JSON.parse(decryptedStr);
 
-<<<<<<< HEAD
         // Validate decrypted data structure
         if (
           !decryptedData.version ||
@@ -1272,34 +988,6 @@
         }
 
         const existingMessages = loadLegacyMessages(currentPassword);
-=======
-      const mergedMessages = {
-        ...existingMessages,
-        ...decryptedData.data,
-      };
-      // Save merged messages
-      saveMessages(mergedMessages, currentPassword);
-
-      // Get network type and current address first
-      let networkType = NetworkType.Mainnet; // Default to mainnet
-      const addresses = Object.keys(mergedMessages);
-      if (addresses.length > 0) {
-        networkType = getNetworkTypeFromAddress(addresses[0]);
-      }
-      console.log("Using network type:", networkType);
-
-      // Get the current address from the private key using detected network type
-      const receiveAddress = privateKey.toAddress(networkType);
-      const currentAddress = receiveAddress.toString();
-      console.log("Using receive address:", currentAddress);
-      // Restore nicknames if they exist in the backup
-      if (decryptedData.nicknames) {
-        console.log("Restoring nicknames...");
-        const nicknameStorageKey = `contact_nicknames_${currentAddress}`;
-        const existingNicknames = JSON.parse(
-          localStorage.getItem(nicknameStorageKey) || "{}"
-        );
->>>>>>> 6bd07715
 
         const mergedMessages = {
           ...existingMessages,
@@ -1367,7 +1055,6 @@
           });
         }
 
-<<<<<<< HEAD
         // Reload messages using the current address
         g().loadMessages(currentAddress);
 
@@ -1394,102 +1081,6 @@
       const manager = g().conversationManager;
       if (!manager) {
         throw new Error("Conversation manager not initialized");
-=======
-      // process all imported messages and add them to the store
-      console.log("Processing imported messages...");
-      const allImportedMessages: Message[] = [];
-
-      Object.entries(mergedMessages).forEach(([address, messages]) => {
-        const typedMessages = messages as Message[];
-        console.log(
-          `Processing ${typedMessages.length} messages for address: ${address}`
-        );
-        allImportedMessages.push(...typedMessages);
-      });
-
-      // add all messages to the store
-      if (allImportedMessages.length > 0) {
-        console.log(`Adding ${allImportedMessages.length} messages to store`);
-        g().addMessages(allImportedMessages);
-      }
-
-      // save imported messages to localStorage for persistence
-      console.log("Saving imported messages to localStorage...");
-      const walletStore = useWalletStore.getState();
-      const importPassword = walletStore.unlockedWallet?.password;
-      const walletId = walletStore.selectedWalletId;
-
-      if (importPassword && walletId) {
-        // collect all imported messages into a single array
-        const allImportedMessages: Message[] = [];
-        Object.entries(mergedMessages).forEach(([address, messages]) => {
-          const typedMessages = messages as Message[];
-          if (typedMessages.length > 0) {
-            allImportedMessages.push(...typedMessages);
-          }
-        });
-
-        // save all imported messages under the current wallet address
-        if (allImportedMessages.length > 0) {
-          saveMessagesForAddress(
-            allImportedMessages,
-            walletId,
-            currentAddress,
-            importPassword
-          );
-        }
-      } else {
-        console.error(
-          "Cannot save to localStorage: missing password or walletId"
-        );
-      }
-
-      // // set flag to trigger API fetching after next account service start
-      localStorage.setItem("kasia_fetch_api_on_start", "true");
-
-      console.log("Import completed successfully");
-      console.log(
-        "Set flag to fetch API messages on next wallet service start"
-      );
-
-      // After restoring nicknames in localStorage, update UI. Otherwise we need to wait till next login
-      const nicknameStorageKey = `contact_nicknames_${currentAddress}`;
-      const savedNicknames = JSON.parse(
-        localStorage.getItem(nicknameStorageKey) || "{}"
-      );
-
-      // build the full contacts array (including new ones from import)
-      const contacts = [...g().contacts];
-      Object.entries(mergedMessages).forEach(([address, messages]) => {
-        const typedMessages = messages as Message[];
-        if (
-          !contacts.some((c) => c.address === address) &&
-          typedMessages.length > 0
-        ) {
-          const lastMessage = typedMessages.reduce((a, b) =>
-            a.timestamp > b.timestamp ? a : b
-          );
-          contacts.push({
-            address,
-            lastMessage,
-            messages: typedMessages,
-            nickname: savedNicknames[address] || undefined,
-          });
-        }
-      });
-
-      // update all contacts with nicknames
-      const updatedContacts = contacts.map((contact) => ({
-        ...contact,
-        nickname: savedNicknames[contact.address] || undefined,
-      }));
-
-      set({ contacts: updatedContacts });
-    } catch (error: unknown) {
-      console.error("Error importing messages:", error);
-      if (error instanceof Error) {
-        throw new Error(`Failed to import messages: ${error.message}`);
->>>>>>> 6bd07715
       }
 
       // Get the wallet store for sending the message
