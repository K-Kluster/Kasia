--- conflicted
+++ resolved
@@ -15,12 +15,8 @@
 import {
   Conversation,
   PendingConversation,
-<<<<<<< HEAD
   ActiveConversation,
 } from "./repository/conversation.repository";
-=======
-} from "src/types/messaging.types";
-import { UnlockedWallet } from "src/types/wallet.type";
 import {
   loadLegacyMessages,
   saveMessages,
@@ -29,7 +25,6 @@
   migrateToPerAddressStorage,
   cleanupLegacyStorage,
 } from "../utils/storage-encryption";
->>>>>>> 961debaf
 
 // Define the HandshakeState interface
 interface HandshakeState {
