import { create } from "zustand";
import { Contact, Message } from "../types/all";
import {
  encrypt_message,
  decrypt_with_secret_key,
  EncryptedMessage,
} from "cipher";
import { WalletStorage } from "../utils/wallet-storage";
import { Address, NetworkType } from "kaspa-wasm";
import { ConversationManager } from "../utils/conversation-manager";
import { useWalletStore } from "./wallet.store";
import {
  ActiveConversation,
  Conversation,
  ConversationEvents,
  PendingConversation,
} from "src/types/messaging.types";
import { UnlockedWallet } from "src/types/wallet.type";
import { databaseService } from "../utils/database";

// Define the HandshakeState interface
interface HandshakeState {
  conversationId: string;
  myAlias: string;
  theirAlias: string | null;
  kaspaAddress: string;
  status: "pending" | "active" | "rejected";
  createdAt: number;
  lastActivity: number;
  initiatedByMe: boolean;
}

// Helper function to determine network type from address
function getNetworkTypeFromAddress(address: string): NetworkType {
  if (address.startsWith("kaspatest:")) {
    return NetworkType.Mainnet;
  } else if (address.startsWith("kaspadev:")) {
    return NetworkType.Devnet;
  }
  return NetworkType.Mainnet;
}

interface MessagingState {
  isLoaded: boolean;
  isCreatingNewChat: boolean;
  contacts: Contact[];
  messages: Message[];
  messagesOnOpenedRecipient: Message[];
  handshakes: HandshakeState[];
  addMessages: (messages: Message[]) => Promise<void>;
  flushWalletHistory: (address: string) => Promise<void>;
  addContacts: (contacts: Contact[]) => Promise<void>;
  loadMessages: (address: string) => Promise<Message[]>;
  setIsLoaded: (isLoaded: boolean) => Promise<void>;
  storeMessage: (message: Message, walletAddress: string) => Promise<void>;
  exportMessages: (wallet: UnlockedWallet, password: string) => Promise<Blob>;
  importMessages: (
    file: File,
    wallet: UnlockedWallet,
    password: string
  ) => Promise<void>;

  openedRecipient: string | null;
  setOpenedRecipient: (contact: string | null) => Promise<void>;
  refreshMessagesOnOpenedRecipient: () => Promise<void>;
  setIsCreatingNewChat: (isCreatingNewChat: boolean) => Promise<void>;

  // eslint-disable-next-line @typescript-eslint/no-explicit-any
<<<<<<< HEAD
  connectAccountService: (accountService: any) => Promise<void>;
=======
  connectAccountService: (accountService: any) => void;
>>>>>>> 5eb2ffd1

  conversationManager: ConversationManager | null;
  initializeConversationManager: (address: string) => Promise<void>;
  initiateHandshake: (
    recipientAddress: string,
    customAmount?: bigint
  ) => Promise<{
    payload: string;
    conversation: Conversation;
  }>;
  processHandshake: (
    senderAddress: string,
    payload: string
  ) => Promise<unknown>;
  getActiveConversations: () => Promise<Conversation[]>;
  getPendingConversations: () => Promise<PendingConversation[]>;

  // New function to manually respond to a handshake
  respondToHandshake: (handshake: HandshakeState) => Promise<string>;

  // Nickname management
<<<<<<< HEAD
  setContactNickname: (address: string, nickname: string) => Promise<void>;
  removeContactNickname: (address: string) => Promise<void>;
  getLastMessageForContact: (contactAddress: string) => Promise<Message | null>;
=======
  setContactNickname: (address: string, nickname: string) => void;
  removeContactNickname: (address: string) => void;
  getLastMessageForContact: (contactAddress: string) => Message | null;
>>>>>>> 5eb2ffd1
}

export const useMessagingStore = create<MessagingState>((set, g) => ({
  isLoaded: false,
  isCreatingNewChat: false,
  openedRecipient: null,
  contacts: [],
  messages: [],

  messagesOnOpenedRecipient: [],
  handshakes: [],
  addContacts: async (contacts) => {
    const fullContacts = [...g().contacts, ...contacts];
    fullContacts.sort(
      (a, b) => b.lastMessage.timestamp - a.lastMessage.timestamp
    );
    set({ contacts: [...g().contacts, ...contacts] });
  },
  addMessages: async (messages) => {
    const walletStoreAdd = useWalletStore.getState();
    const walletAddressAdd = walletStoreAdd.address?.toString();
    if (!walletAddressAdd) return;
    // Write each message to IndexedDB
    for (const message of messages) {
      await databaseService.saveMessage(message, walletAddressAdd);
    }
    // After successful writes, update in-memory state
    const fullMessages = [...g().messages, ...messages];
    fullMessages.sort((a, b) => a.timestamp - b.timestamp);
    set({ messages: fullMessages });

    // Update contacts with new messages
    const state = g();
    messages.forEach((message) => {
      const otherParty =
        message.senderAddress === walletAddressAdd
          ? message.recipientAddress
          : message.senderAddress;

      // Update existing contact if found
      const existingContactIndex = state.contacts.findIndex(
        (c) => c.address === otherParty
      );

      if (existingContactIndex !== -1) {
        const existingContact = state.contacts[existingContactIndex];
        // Only update if this message is newer than the current lastMessage
        if (message.timestamp > existingContact.lastMessage.timestamp) {
          const updatedContacts = [...state.contacts];
          updatedContacts[existingContactIndex] = {
            ...existingContact,
            lastMessage: message,
            messages: [...existingContact.messages, message].sort(
              (a, b) => a.timestamp - b.timestamp
            ),
          };

          // Sort contacts by most recent message timestamp
          const sortedContacts = updatedContacts.sort(
            (a, b) => b.lastMessage.timestamp - a.lastMessage.timestamp
          );

          set({ contacts: sortedContacts });
        }
      }
    });

    await g().refreshMessagesOnOpenedRecipient();
  },
  flushWalletHistory: async (address) => {
    // 1. Clear wallet data from IndexedDB
    await databaseService.clearWalletData(address);
    // 2. Reset all UI state immediately
    set({
      contacts: [],
      messages: [],
      messagesOnOpenedRecipient: [],
      handshakes: [],
      openedRecipient: null,
      isCreatingNewChat: false,
    });
    // 3. Clear and reinitialize conversation manager
    const manager = g().conversationManager;
    if (manager) {
      await g().initializeConversationManager(address);
    }
    console.log(
      "Complete history clear completed - all data wiped from IndexedDB"
    );
  },
  loadMessages: async (address): Promise<Message[]> => {
    // Load messages from IndexedDB instead of localStorage
    const messages = await databaseService.getMessagesByWallet(address);
    const contacts = new Map();

    // Process messages and organize by conversation
    messages.forEach((msg: Message) => {
      // Ensure fileData is properly loaded if it exists
      if (msg.fileData) {
        msg.content = `[File: ${msg.fileData.name}]`;
      }

      // Determine if this is a message we should handle
      const isSender = msg.senderAddress === address;
      const isRecipient = msg.recipientAddress === address;
      const isHandshakeMessage =
        msg.content?.includes(":handshake:") ||
        msg.payload?.includes(":handshake:");

      // Skip messages that don't involve us
      if (!isSender && !isRecipient) {
        return;
      }

      // For messages where we are the sender, only create a conversation with the recipient
      // For messages where we are the recipient, only create a conversation with the sender
      const otherParty = isSender ? msg.recipientAddress : msg.senderAddress;

      // Allow self-messages
      if (msg.senderAddress === msg.recipientAddress) {
        if (!isHandshakeMessage) {
          // Create or update contact for self-messages
          const selfParty = msg.senderAddress;
          if (!contacts.has(selfParty)) {
            contacts.set(selfParty, {
              address: selfParty,
              lastMessage: msg,
              messages: [],
            });
          }
          const contact = contacts.get(selfParty);
          contact.messages.push(msg);
          if (msg.timestamp > contact.lastMessage.timestamp) {
            contact.lastMessage = msg;
          }
          return;
        }
        // For handshake messages, ensure we only show them in one conversation
        if (msg.senderAddress === address) {
          return;
        }
      }

      // Create or update contact
      if (!contacts.has(otherParty)) {
        contacts.set(otherParty, {
          address: otherParty,
          lastMessage: msg,
          messages: [],
        });
      }

      const contact = contacts.get(otherParty);
      contact.messages.push(msg);

      // Update last message if this message is more recent
      if (msg.timestamp > contact.lastMessage.timestamp) {
        contact.lastMessage = msg;
      }
    });

    // Sort messages within each contact by timestamp
    contacts.forEach((contact) => {
      contact.messages.sort(
        (a: Message, b: Message) => a.timestamp - b.timestamp
      );
    });

    // Load saved nicknames from IndexedDB
    const savedNicknames = await databaseService.getAllNicknames(address);

    // Update state with sorted contacts and messages
    const sortedContacts = [...contacts.values()]
      .map((contact) => ({
        ...contact,
        nickname: savedNicknames[contact.address] || undefined,
      }))
      .sort((a, b) => b.lastMessage.timestamp - a.lastMessage.timestamp);

    set({
      contacts: sortedContacts,
      messages: messages.sort(
        (a: Message, b: Message) => a.timestamp - b.timestamp
      ),
    });

    // Refresh the currently opened conversation
    await g().refreshMessagesOnOpenedRecipient();

    return g().messages;
  },
  storeMessage: async (message, walletAddress) => {
    const walletStoreMsg = useWalletStore.getState();
    const walletAddressMsg = walletAddress;
    const manager = g().conversationManager;

    // Check if this is a handshake message
    if (
      message.content.startsWith("ciph_msg:") &&
      message.content.includes(":handshake:")
    ) {
      try {
        // Parse the handshake payload
        const parts = message.content.split(":");
        const jsonPart = parts.slice(3).join(":");
        const handshakePayload = JSON.parse(jsonPart);

        // Skip handshake processing if it's a self-message
        if (
          message.senderAddress === walletAddressMsg &&
          message.recipientAddress === walletAddressMsg
        ) {
          console.log("Skipping self-handshake message");
          return;
        }

        // Move handshake message from content to payload
        message.payload = message.content;
        message.content = handshakePayload.isResponse
          ? "Handshake response received"
          : "Handshake message received";

        // Process handshake if we're the recipient or if this is a response to our handshake
        if (
          message.recipientAddress === walletAddressMsg || // received handshake
          handshakePayload.recipientAddress === walletAddressMsg || // legacy safety
          (handshakePayload.isResponse &&
            message.senderAddress === walletAddressMsg) // our own response
        ) {
          console.log("Processing handshake message:", {
            senderAddress: message.senderAddress,
            recipientAddress: message.recipientAddress,
            isResponse: handshakePayload.isResponse,
            handshakePayload,
          });
          await g()
            .processHandshake(message.senderAddress, message.payload)
            .catch((error) => {
              if (error.message === "Cannot create conversation with self") {
                console.log("Skipping self-conversation handshake");
                return;
              }
              console.error("Error processing handshake:", error);
            });
        }
      } catch (error) {
        console.error("Error processing handshake message:", error);
      }
    }

    // If we have an active conversation, update its last activity
    if (manager) {
      const conv = manager.getConversationByAddress(
        message.senderAddress === walletAddressMsg
          ? message.recipientAddress
          : message.senderAddress
      );
      if (conv) {
        manager.updateLastActivity(conv.conversationId);
      }
    }

<<<<<<< HEAD
    // After all logic, write to IndexedDB
    await databaseService.saveMessage(message, walletAddressMsg);
    // After successful write, update in-memory state and contacts
=======
    const messagesMap = JSON.parse(
      localStorage.getItem("kaspa_messages_by_wallet") || "{}"
    );
    if (!messagesMap[walletAddress]) {
      messagesMap[walletAddress] = [];
    }

    // Check if we already have a message with this transaction ID
    const existingMessageIndex = messagesMap[walletAddress].findIndex(
      (m: Message) => m.transactionId === message.transactionId
    );

    if (existingMessageIndex !== -1) {
      // Merge the messages, preferring non-empty values
      const existingMessage = messagesMap[walletAddress][existingMessageIndex];
      const mergedMessage = {
        ...message,
        content: message.content || existingMessage.content,
        payload: message.payload || existingMessage.payload,
        // Use the earliest timestamp if both exist
        timestamp: Math.min(message.timestamp, existingMessage.timestamp),
        // Preserve fileData if it exists in either message
        fileData: message.fileData || existingMessage.fileData,
        // Ensure we have both addresses
        senderAddress: message.senderAddress || existingMessage.senderAddress,
        recipientAddress:
          message.recipientAddress || existingMessage.recipientAddress,
      };
      messagesMap[walletAddress][existingMessageIndex] = mergedMessage;
    } else {
      // For outgoing messages with file content, try to parse and store fileData
      if (!message.fileData && message.content) {
        try {
          const parsedContent = JSON.parse(message.content);
          if (parsedContent.type === "file") {
            message.fileData = {
              type: parsedContent.type,
              name: parsedContent.name,
              size: parsedContent.size,
              mimeType: parsedContent.mimeType,
              content: parsedContent.content,
            };
          }
        } catch (e) {
          // Not a file message, ignore
          void e;
        }
      }
      // Add new message
      messagesMap[walletAddress].push(message);
    }

    localStorage.setItem(
      "kaspa_messages_by_wallet",
      JSON.stringify(messagesMap)
    );

    // Update contacts and conversations
>>>>>>> 5eb2ffd1
    const state = g();
    const otherParty =
      message.senderAddress === walletAddressMsg
        ? message.recipientAddress
        : message.senderAddress;

    // Update or create contact
    const existingContactIndex = state.contacts.findIndex(
      (c) => c.address === otherParty
    );
    if (existingContactIndex !== -1) {
      // Update existing contact
      const updatedContact = {
        ...state.contacts[existingContactIndex],
        lastMessage: message,
        messages: [...state.contacts[existingContactIndex].messages, message],
      };
      const newContacts = [...state.contacts];
      newContacts[existingContactIndex] = updatedContact;
      set({ contacts: newContacts });
    } else {
      // Create new contact
      const newContact = {
        address: otherParty,
        lastMessage: message,
        messages: [message],
      };
      set({ contacts: [...state.contacts, newContact] });
    }

    // Sort contacts by most recent message
    const sortedContacts = [...g().contacts].sort(
      (a, b) => b.lastMessage.timestamp - a.lastMessage.timestamp
    );
    set({ contacts: sortedContacts });
  },
  setIsLoaded: async (isLoaded) => {
    set({ isLoaded });
  },
  setOpenedRecipient: async (contact) => {
    set({ openedRecipient: contact });

    await g().refreshMessagesOnOpenedRecipient();
  },
  refreshMessagesOnOpenedRecipient: async () => {
    const { openedRecipient, messagesOnOpenedRecipient } = g();

    if (!openedRecipient) {
      if (messagesOnOpenedRecipient.length) {
        set({ messagesOnOpenedRecipient: [] });
      }
      return;
    }

    const messages = g().messages.filter((msg) => {
      return (
        msg.senderAddress === openedRecipient ||
        msg.recipientAddress === openedRecipient
      );
    });

    set({ messagesOnOpenedRecipient: messages });
  },
  setIsCreatingNewChat: async (isCreatingNewChat) => {
    set({ isCreatingNewChat });
  },
  exportMessages: async (wallet, password) => {
    try {
      console.log("Starting message export process...");

      // Get private key generator and address
      const privateKeyGenerator = WalletStorage.getPrivateKeyGenerator(
        wallet,
        password
      );
      const receiveKey = privateKeyGenerator.receiveKey(0);
      const receiveAddress = receiveKey.toAddress(NetworkType.Mainnet);
      const walletAddress = receiveAddress.toString();
      console.log("Using receive address:", walletAddress);

      // Get messages from IndexedDB instead of localStorage
      const messages = await databaseService.getMessagesByWallet(walletAddress);
      console.log(`Exporting ${messages.length} messages from IndexedDB`);

      // Convert messages to the expected format for export
      const messagesMap = {
        [walletAddress]: messages,
      };

      // Get nicknames from IndexedDB instead of localStorage
      const nicknames = await databaseService.getAllNicknames(walletAddress);
      console.log("Exporting nicknames from IndexedDB:", nicknames);

      // Create backup object with metadata
      const backup = {
        version: "1.0",
        timestamp: Date.now(),
        type: "kaspa-messages-backup",
        data: messagesMap,
        nicknames: nicknames,
        conversations: {
          active:
            (await g().conversationManager?.getActiveConversations()) || [],
          pending:
            (await g().conversationManager?.getPendingConversations()) || [],
        },
      };

      console.log("Converting backup to string...");
      const backupStr = JSON.stringify(backup);

      console.log("Encrypting backup data...");
      try {
        const encryptedData = await encrypt_message(
          receiveAddress.toString(),
          backupStr
        );

        // Create a Blob with the encrypted data wrapped in JSON
        const backupFile = {
          type: "kaspa-messages-backup",
          data: encryptedData.to_hex(),
        };

        const blob = new Blob([JSON.stringify(backupFile)], {
          type: "application/json",
        });

        return blob;
      } catch (error: unknown) {
        console.error("Detailed export error:", error);
        const errorMessage =
          error instanceof Error ? error.message : "Unknown error";
        throw new Error(`Failed to create backup: ${errorMessage}`);
      }
    } catch (error: unknown) {
      console.error("Error exporting messages:", error);
      const errorMessage =
        error instanceof Error ? error.message : "Unknown error";
      throw new Error(`Failed to create backup: ${errorMessage}`);
    }
  },
  importMessages: async (file, wallet, password) => {
    try {
      console.log("Starting import process...");

      // Read and parse file content
      const fileContent = await file.text();
      console.log("Parsing backup file...");
      const backupFile = JSON.parse(fileContent);

      // Validate backup file format
      if (
        !backupFile.type ||
        backupFile.type !== "kaspa-messages-backup" ||
        !backupFile.data
      ) {
        throw new Error("Invalid backup file format");
      }

      console.log("Getting private key for decryption...");
      const privateKeyGenerator = WalletStorage.getPrivateKeyGenerator(
        wallet,
        password
      );
      const privateKey = privateKeyGenerator.receiveKey(0);

      // Get private key bytes
      const privateKeyBytes = WalletStorage.getPrivateKeyBytes(privateKey);
      if (!privateKeyBytes) {
        throw new Error("Failed to get private key bytes");
      }

      console.log("Creating EncryptedMessage from hex...");
      const encryptedMessage = new EncryptedMessage(backupFile.data);

      console.log("Decrypting backup data...");
      const decryptedStr = await decrypt_with_secret_key(
        encryptedMessage,
        privateKeyBytes
      );

      console.log("Parsing decrypted data...");
      const decryptedData = JSON.parse(decryptedStr);

      // Validate decrypted data structure
      if (
        !decryptedData.version ||
        !decryptedData.type ||
        !decryptedData.data
      ) {
        throw new Error("Invalid backup data structure");
      }

      console.log("Merging with existing messages...");

      // Get network type and current address first
      let networkType = NetworkType.Mainnet; // Default to mainnet
      const addresses = Object.keys(decryptedData.data);
      if (addresses.length > 0) {
        networkType = getNetworkTypeFromAddress(addresses[0]);
      }
      console.log("Using network type:", networkType);

      // Get the current address from the private key using detected network type
      const receiveAddress = privateKey.toAddress(networkType);
      const currentAddress = receiveAddress.toString();
      console.log("Using receive address:", currentAddress);

      // Get existing messages from IndexedDB
      const existingMessages =
        await databaseService.getMessagesByWallet(currentAddress);
      const existingMessagesMap = {
        [currentAddress]: existingMessages,
      };

      const mergedMessages = {
        ...existingMessagesMap,
        ...decryptedData.data,
      };

      // Save merged messages to IndexedDB
      for (const [address, messages] of Object.entries(mergedMessages)) {
        for (const message of messages as Message[]) {
          await databaseService.saveMessage(message, address);
        }
      }

      // Restore nicknames if they exist in the backup
      if (decryptedData.nicknames) {
        console.log("Restoring nicknames...");
        // Get existing nicknames from IndexedDB
        const existingNicknames =
          await databaseService.getAllNicknames(currentAddress);

        // Merge existing nicknames with backup nicknames (backup takes precedence)
        const mergedNicknames = {
          ...existingNicknames,
          ...decryptedData.nicknames,
        };

        // Save merged nicknames to IndexedDB
        for (const [contactAddress, nickname] of Object.entries(
          mergedNicknames
        )) {
          await databaseService.setNickname(
            currentAddress,
            contactAddress,
            nickname as string
          );
        }
        console.log("Nicknames restored to IndexedDB:", mergedNicknames);
      }

      // Restore conversations if they exist in the backup
      if (decryptedData.conversations) {
        console.log("Restoring conversations...");
        const { active = [], pending = [] } = decryptedData.conversations;

        // Initialize conversation manager if needed
        if (!g().conversationManager) {
          await g().initializeConversationManager(currentAddress);
        }

        // Type guard to validate conversation objects
        const isValidConversation = (
          conv: Conversation
        ): conv is Conversation => {
          return (
            typeof conv === "object" &&
            typeof conv.conversationId === "string" &&
            typeof conv.myAlias === "string" &&
            (conv.theirAlias === null || typeof conv.theirAlias === "string") &&
            typeof conv.kaspaAddress === "string" &&
            ["pending", "active", "rejected"].includes(conv.status) &&
            typeof conv.createdAt === "number" &&
            typeof conv.lastActivity === "number" &&
            typeof conv.initiatedByMe === "boolean"
          );
        };

        // Restore active conversations
        active.forEach((conv: ActiveConversation) => {
          if (isValidConversation(conv)) {
            g().conversationManager?.restoreConversation(conv);
          } else {
            console.error("Invalid conversation object in backup:", conv);
          }
        });

        // Restore pending conversations
        pending.forEach((conv: PendingConversation) => {
          if (isValidConversation(conv)) {
            g().conversationManager?.restoreConversation(conv);
          } else {
            console.error("Invalid conversation object in backup:", conv);
          }
        });
      }

      // Reload messages using the current address
      await g().loadMessages(currentAddress);

      console.log("Import completed successfully");
      console.log("Messages and nicknames imported to IndexedDB");
    } catch (error: unknown) {
      console.error("Error importing messages:", error);
      if (error instanceof Error) {
        throw new Error(`Failed to import messages: ${error.message}`);
      }
      throw new Error("Failed to import messages: Unknown error");
    }
  },
  connectAccountService: async (accountService) => {
    // Make the store available globally for the account service
    // eslint-disable-next-line @typescript-eslint/no-explicit-any
    (window as any).messagingStore = g();

    // Listen for new messages from the account service
    accountService.on("messageReceived", async (message: Message) => {
      const state = g();

      // Store the message
      await state.storeMessage(message, message.senderAddress);

      // Add the message to our state
      await state.addMessages([message]);

      // Refresh the UI if this message is for the currently opened chat
      if (
        state.openedRecipient === message.senderAddress ||
        state.openedRecipient === message.recipientAddress
      ) {
        await state.refreshMessagesOnOpenedRecipient();
      }

      // Update contacts if needed
      const otherParty =
        message.senderAddress === state.openedRecipient
          ? message.recipientAddress
          : message.senderAddress;

      const existingContact = state.contacts.find(
        (c) => c.address === otherParty
      );
      if (!existingContact) {
        await state.addContacts([
          {
            address: otherParty,
            lastMessage: message,
            messages: [message],
          },
        ]);
      }
    });
  },
  conversationManager: null,
  initializeConversationManager: async (address: string) => {
    const events: Partial<ConversationEvents> = {
      onHandshakeInitiated: (conversation) => {
        console.log("Handshake initiated:", conversation);
        // You might want to update UI or state here
      },
      onHandshakeCompleted: (conversation) => {
        console.log("Handshake completed:", conversation);
        // Update contacts list
        const contact: Contact = {
          address: conversation.kaspaAddress,
          lastMessage: {
            content: "Handshake completed",
            timestamp: conversation.lastActivity,
            senderAddress: address,
            recipientAddress: conversation.kaspaAddress,
            transactionId: "",
            payload: "",
            amount: 0,
          },
          messages: [],
        };
        g().addContacts([contact]);
      },
      onHandshakeExpired: (conversation) => {
        console.log("Handshake expired:", conversation);
        // You might want to update UI or state here
      },
      onError: (error) => {
        console.error("Conversation error:", error);
        // You might want to show error in UI
      },
    };

    const manager = new ConversationManager(address, events);
    set({ conversationManager: manager });
  },
  initiateHandshake: async (
    recipientAddress: string,
    customAmount?: bigint
  ) => {
    const manager = g().conversationManager;
    if (!manager) {
      throw new Error("Conversation manager not initialized");
    }

    // Get the wallet store for sending the message
    const walletStore = useWalletStore.getState();
    if (!walletStore.unlockedWallet || !walletStore.address) {
      throw new Error("Wallet not unlocked");
    }

    // Create the handshake payload
    const { payload, conversation } =
      await manager.initiateHandshake(recipientAddress);

    // Send the handshake message
    console.log("Sending handshake message to:", recipientAddress);
    try {
      const txId = await walletStore.sendMessage({
        message: payload,
        toAddress: new Address(recipientAddress),
        password: walletStore.unlockedWallet.password,
        customAmount,
      });

      console.log("Handshake message sent, transaction ID:", txId);

      // Create a message object for the handshake
      const message: Message = {
        transactionId: txId,
        senderAddress: walletStore.address.toString(),
        recipientAddress: recipientAddress,
        timestamp: Date.now(),
        content: "Handshake initiated",
        amount: Number(customAmount || 20000000n) / 100000000, // Convert bigint to KAS number
        payload: payload,
      };

      // Store the handshake message
      await g().storeMessage(message, walletStore.address.toString());
      await g().addMessages([message]);

      return { payload, conversation };
    } catch (error) {
      console.error("Error sending handshake message:", error);
      throw error;
    }
  },
  processHandshake: async (senderAddress: string, payload: string) => {
    const manager = g().conversationManager;
    if (!manager) {
      throw new Error("Conversation manager not initialized");
    }
    return await manager.processHandshake(senderAddress, payload);
  },
  getActiveConversations: async () => {
    const manager = g().conversationManager;
    return manager ? manager.getActiveConversations() : [];
  },
  getPendingConversations: async () => {
    const manager = g().conversationManager;
    return manager ? manager.getPendingConversations() : [];
  },
  // New function to manually respond to a handshake
  respondToHandshake: async (handshake: HandshakeState) => {
    try {
      if (!handshake || !handshake.kaspaAddress) {
        throw new Error("Invalid handshake data: missing kaspaAddress");
      }

      const manager = g().conversationManager;
      if (!manager) {
        throw new Error("Conversation manager not initialized");
      }

      console.log("Sending handshake response to:", handshake.kaspaAddress);

      // Use the address exactly as provided - do not modify it
      const recipientAddress = handshake.kaspaAddress;

      // Ensure we have the correct prefix
      if (
        !recipientAddress.startsWith("kaspa:") &&
        !recipientAddress.startsWith("kaspatest:")
      ) {
        throw new Error(
          "Invalid address format: must start with kaspa: or kaspatest:"
        );
      }

      console.log("Using recipient address:", recipientAddress);

      // Create handshake response
      const handshakeResponse = {
        type: "handshake",
        alias: handshake.myAlias,
        timestamp: Date.now(),
        conversationId: handshake.conversationId,
        version: 1,
        recipientAddress: recipientAddress,
        sendToRecipient: true,
        isResponse: true,
      };

      // Get wallet info
      const walletStore = useWalletStore.getState();
      if (!walletStore.unlockedWallet?.password || !walletStore.address) {
        throw new Error("Wallet not unlocked");
      }

      // Format the message with the correct prefix and type
      const messageContent = `ciph_msg:1:handshake:${JSON.stringify(
        handshakeResponse
      )}`;

      try {
        // Create a valid Kaspa address - use the address exactly as is
        const kaspaAddress = new Address(recipientAddress);
        console.log("Valid Kaspa address created:", kaspaAddress.toString());

        // Send the handshake response
        const txId = await walletStore.sendMessage({
          message: messageContent,
          toAddress: kaspaAddress,
          password: walletStore.unlockedWallet.password,
        });

        // Update the conversation in the manager
        const conversation = manager.getConversationByAddress(recipientAddress);
        if (conversation) {
          conversation.status = "active";
          conversation.lastActivity = Date.now();
          manager.updateConversation({
            ...conversation,
            status: "active",
          });
        }

        // Update the handshake status in the store
        set((state) => ({
          ...state,
          handshakes: state.handshakes.map((h) =>
            h.conversationId === handshake.conversationId
              ? {
                  ...h,
                  status: "active",
                  lastActivity: Date.now(),
                }
              : h
          ),
        }));

        // Create a message object for the handshake response
        const message: Message = {
          transactionId: txId,
          senderAddress: walletStore.address.toString(),
          recipientAddress: recipientAddress,
          timestamp: Date.now(),
          content: "Handshake response sent",
          amount: 0.2, // Default 0.2 KAS for handshake responses
          payload: messageContent,
        };

        // Store the handshake response message
        await g().storeMessage(message, walletStore.address.toString());
        await g().addMessages([message]);

        return txId;
      } catch (error: unknown) {
        console.error("Error creating Kaspa address:", error);
        const errorMessage =
          error instanceof Error ? error.message : "Unknown error";
        throw new Error(`Invalid Kaspa address format: ${errorMessage}`);
      }
    } catch (error: unknown) {
      console.error("Error sending handshake response:", error);
      throw error;
    }
  },

  // Nickname management functions
  setContactNickname: async (address, nickname) => {
    const contacts = g().contacts;
    const contactIndex = contacts.findIndex((c) => c.address === address);
    if (contactIndex !== -1) {
      const updatedContacts = [...contacts];
      updatedContacts[contactIndex] = {
        ...updatedContacts[contactIndex],
        nickname: nickname.trim() || undefined,
      };
      set({ contacts: updatedContacts });
      // Save to IndexedDB as source of truth
      const walletStore = useWalletStore.getState();
      if (walletStore.address) {
        await databaseService.setNickname(
          walletStore.address.toString(),
          address,
          nickname.trim()
        );
      }
    }
  },

  removeContactNickname: async (address) => {
    const walletStore = useWalletStore.getState();
    if (walletStore.address) {
      await databaseService.removeNickname(
        walletStore.address.toString(),
        address
      );
    }
    await g().setContactNickname(address, "");
  },
  getLastMessageForContact: async (contactAddress: string) => {
    const messages = g().messages;
    const relevant = messages.filter(
      (msg) =>
        msg.senderAddress === contactAddress ||
        msg.recipientAddress === contactAddress
    );
    return relevant.length
      ? relevant.reduce((a, b) => (a.timestamp > b.timestamp ? a : b))
      : null;
  },
  getLastMessageForContact: (contactAddress: string) => {
    const messages = g().messages;
    const relevant = messages.filter(
      (msg) =>
        msg.senderAddress === contactAddress ||
        msg.recipientAddress === contactAddress
    );
    return relevant.length
      ? relevant.reduce((a, b) => (a.timestamp > b.timestamp ? a : b))
      : null;
  },
}));<|MERGE_RESOLUTION|>--- conflicted
+++ resolved
@@ -66,11 +66,7 @@
   setIsCreatingNewChat: (isCreatingNewChat: boolean) => Promise<void>;
 
   // eslint-disable-next-line @typescript-eslint/no-explicit-any
-<<<<<<< HEAD
   connectAccountService: (accountService: any) => Promise<void>;
-=======
-  connectAccountService: (accountService: any) => void;
->>>>>>> 5eb2ffd1
 
   conversationManager: ConversationManager | null;
   initializeConversationManager: (address: string) => Promise<void>;
@@ -92,15 +88,9 @@
   respondToHandshake: (handshake: HandshakeState) => Promise<string>;
 
   // Nickname management
-<<<<<<< HEAD
-  setContactNickname: (address: string, nickname: string) => Promise<void>;
-  removeContactNickname: (address: string) => Promise<void>;
-  getLastMessageForContact: (contactAddress: string) => Promise<Message | null>;
-=======
   setContactNickname: (address: string, nickname: string) => void;
   removeContactNickname: (address: string) => void;
   getLastMessageForContact: (contactAddress: string) => Message | null;
->>>>>>> 5eb2ffd1
 }
 
 export const useMessagingStore = create<MessagingState>((set, g) => ({
@@ -363,70 +353,10 @@
       }
     }
 
-<<<<<<< HEAD
     // After all logic, write to IndexedDB
     await databaseService.saveMessage(message, walletAddressMsg);
+
     // After successful write, update in-memory state and contacts
-=======
-    const messagesMap = JSON.parse(
-      localStorage.getItem("kaspa_messages_by_wallet") || "{}"
-    );
-    if (!messagesMap[walletAddress]) {
-      messagesMap[walletAddress] = [];
-    }
-
-    // Check if we already have a message with this transaction ID
-    const existingMessageIndex = messagesMap[walletAddress].findIndex(
-      (m: Message) => m.transactionId === message.transactionId
-    );
-
-    if (existingMessageIndex !== -1) {
-      // Merge the messages, preferring non-empty values
-      const existingMessage = messagesMap[walletAddress][existingMessageIndex];
-      const mergedMessage = {
-        ...message,
-        content: message.content || existingMessage.content,
-        payload: message.payload || existingMessage.payload,
-        // Use the earliest timestamp if both exist
-        timestamp: Math.min(message.timestamp, existingMessage.timestamp),
-        // Preserve fileData if it exists in either message
-        fileData: message.fileData || existingMessage.fileData,
-        // Ensure we have both addresses
-        senderAddress: message.senderAddress || existingMessage.senderAddress,
-        recipientAddress:
-          message.recipientAddress || existingMessage.recipientAddress,
-      };
-      messagesMap[walletAddress][existingMessageIndex] = mergedMessage;
-    } else {
-      // For outgoing messages with file content, try to parse and store fileData
-      if (!message.fileData && message.content) {
-        try {
-          const parsedContent = JSON.parse(message.content);
-          if (parsedContent.type === "file") {
-            message.fileData = {
-              type: parsedContent.type,
-              name: parsedContent.name,
-              size: parsedContent.size,
-              mimeType: parsedContent.mimeType,
-              content: parsedContent.content,
-            };
-          }
-        } catch (e) {
-          // Not a file message, ignore
-          void e;
-        }
-      }
-      // Add new message
-      messagesMap[walletAddress].push(message);
-    }
-
-    localStorage.setItem(
-      "kaspa_messages_by_wallet",
-      JSON.stringify(messagesMap)
-    );
-
-    // Update contacts and conversations
->>>>>>> 5eb2ffd1
     const state = g();
     const otherParty =
       message.senderAddress === walletAddressMsg
@@ -1027,7 +957,6 @@
       }
     }
   },
-
   removeContactNickname: async (address) => {
     const walletStore = useWalletStore.getState();
     if (walletStore.address) {
@@ -1037,17 +966,6 @@
       );
     }
     await g().setContactNickname(address, "");
-  },
-  getLastMessageForContact: async (contactAddress: string) => {
-    const messages = g().messages;
-    const relevant = messages.filter(
-      (msg) =>
-        msg.senderAddress === contactAddress ||
-        msg.recipientAddress === contactAddress
-    );
-    return relevant.length
-      ? relevant.reduce((a, b) => (a.timestamp > b.timestamp ? a : b))
-      : null;
   },
   getLastMessageForContact: (contactAddress: string) => {
     const messages = g().messages;
