import {
  Address,
  Generator,
  kaspaToSompi,
  PaymentOutput,
  PendingTransaction,
  UtxoContext,
  UtxoProcessor,
  UtxoEntry,
  IUtxosChanged,
  ITransaction,
  sompiToKaspaString,
  FeeSource,
  GeneratorSummary,
} from "kaspa-wasm";
import { KaspaClient } from "../utils/all-in-one";
import { WalletStorage } from "../utils/wallet-storage";
import EventEmitter from "eventemitter3";
import { encrypt_message } from "cipher";
import { CipherHelper } from "../utils/cipher-helper";
import { useMessagingStore } from "../store/messaging.store";
import { useWalletStore } from "../store/wallet.store";
import { UnlockedWallet } from "src/types/wallet.type";
import { TransactionId } from "src/types/transactions";

// Message related types
type DecodedMessage = {
  transactionId: string;
  senderAddress: string;
  recipientAddress: string;
  timestamp: number;
  content: string;
  amount: number;
  payload: string;
  fileData?: {
    type: string;
    name: string;
    size: number;
    mimeType: string;
    content: string;
  };
};

// strictly typed events
type AccountServiceEvents = {
  balance: (balance: {
    mature: bigint;
    pending: bigint;
    outgoing: bigint;
    matureDisplay: string;
    pendingDisplay: string;
    outgoingDisplay: string;
    matureUtxoCount: number;
    pendingUtxoCount: number;
  }) => void;
  utxosChanged: (utxos: UtxoEntry[]) => void;
  transactionReceived: (transaction: any) => void;
  messageReceived: (message: DecodedMessage) => void;
};

type SendMessageArgs = {
  toAddress: Address;
  message: string;
  password: string;
  amount?: bigint; // Optional custom amount, defaults to 0.2 KAS
};

type EstimateSendMessageFeesArgs = {
  toAddress: Address;
  message: string;
};

type SendMessageWithContextArgs = {
  toAddress: Address;
  message: string;
  password: string;
  theirAlias: string;
};

<<<<<<< HEAD
type CreateTransactionArgs = {
  address: Address;
  amount: bigint;
  payload: string;
  payloadSize?: number;
  messageLength?: number;
};

type CreateWithdrawTransactionArgs = {
  address: Address;
  amount: bigint;
};
=======
// Add this helper function at the top level
function stringifyWithBigInt(obj: any): string {
  return JSON.stringify(obj, (_, value) =>
    typeof value === "bigint" ? value.toString() : value
  );
}
>>>>>>> 47a3d620

interface Conversation {
  conversationId: string;
  myAlias: string;
  theirAlias: string;
  kaspaAddress: string;
  status: string;
  createdAt: number;
  lastActivity: number;
  initiatedByMe: boolean;
}

export class AccountService extends EventEmitter<AccountServiceEvents> {
  processor: UtxoProcessor;
  context: UtxoContext;
  networkId: string;

  // only populated when started
  isStarted: boolean = false;
  receiveAddress: Address | null = null;

  private processedMessageIds: Set<string> = new Set();
  private monitoredConversations: Set<string> = new Set(); // Store monitored aliases
  private monitoredAddresses: Map<string, string> = new Map(); // Store address -> alias mappings
  private readonly MESSAGE_PREFIX_HEX = "636970685f6d73673a"; // "ciph_msg:" in hex
  private readonly MAX_PROCESSED_MESSAGES = 1000; // Prevent unlimited growth

  // Add password field
  private password: string | null = null;

  private conversations: Conversation[] = [];
  private conversationsLoaded = false;

  constructor(
    private readonly rpcClient: KaspaClient,
    private readonly unlockedWallet: UnlockedWallet
  ) {
    super();

    if (!rpcClient.rpc) {
      throw new Error("RPC client is not initialized");
    }

    this.networkId = rpcClient.networkId;

    this.processor = new UtxoProcessor({
      networkId: this.networkId,
      rpc: rpcClient.rpc,
    });
    this.context = new UtxoContext({ processor: this.processor });

    // Set password from unlocked wallet if available
    if (unlockedWallet.password) {
      this.password = unlockedWallet.password;
    }
  }

  // Add method to set password
  public setPassword(password: string) {
    if (!password) {
      throw new Error("Password cannot be empty");
    }
    console.log("Setting password in AccountService");
    this.password = password;
  }

  // Add method to check if password is set
  private ensurePasswordSet() {
    if (!this.password) {
      throw new Error("Password not set - cannot perform operation");
    }
  }

  private _emitBalanceUpdate() {
    const balance = this.context.balance;
    if (!balance) return;

    // Get UTXOs for counting
    const matureUtxos = this.context.getMatureRange(
      0,
      this.context.matureLength
    );
    const pendingUtxos = this.context.getPending();

    console.log("Balance update:", {
      matureUtxoCount: matureUtxos.length,
      pendingUtxoCount: pendingUtxos.length,
<<<<<<< HEAD
      mature: balance.mature.toString(),
      pending: balance.pending.toString(),
      outgoing: balance.outgoing.toString(),
=======
      rawMature: balance.mature.toString(),
      rawPending: balance.pending.toString(),
      rawOutgoing: balance.outgoing.toString(),
>>>>>>> 47a3d620
    });

    this.emit("balance", {
      mature: balance.mature,
      pending: balance.pending,
      outgoing: balance.outgoing,
      matureDisplay: sompiToKaspaString(balance.mature),
      pendingDisplay: sompiToKaspaString(balance.pending),
      outgoingDisplay: sompiToKaspaString(balance.outgoing),
      matureUtxoCount: matureUtxos.length,
      pendingUtxoCount: pendingUtxos.length,
    });
  }

  private async _fetchTransactionDetails(txId: string) {
    const maxRetries = 10; // Increased to 10 attempts
    const retryDelay = 2000; // Changed to 2 seconds between retries

    for (let attempt = 0; attempt < maxRetries; attempt++) {
      try {
        const baseUrl =
          this.networkId === "mainnet"
            ? "https://api.kaspa.org"
            : "https://api-tn10.kaspa.org";
        const response = await fetch(
          `${baseUrl}/transactions/${txId}?inputs=true&outputs=true&resolve_previous_outpoints=no`
        );

        if (response.status === 404) {
          console.log(
            `Transaction ${txId} not yet available in API (attempt ${
              attempt + 1
            }/${maxRetries}), retrying in 2 seconds...`
          );
          await new Promise((resolve) => setTimeout(resolve, retryDelay));
          continue;
        }

        if (!response.ok) {
          throw new Error(
            `Failed to fetch transaction details: ${response.statusText}`
          );
        }

        const result = await response.json();
        console.log(
          `Successfully fetched transaction details for ${txId} on attempt ${
            attempt + 1
          }`
        );
        return result;
      } catch (error) {
        if (attempt === maxRetries - 1) {
          console.error(
            `Error fetching transaction details for ${txId} after ${maxRetries} attempts:`,
            error
          );
          return null;
        }
        console.log(
          `Attempt ${
            attempt + 1
          }/${maxRetries} failed, retrying in 2 seconds...`
        );
        await new Promise((resolve) => setTimeout(resolve, retryDelay));
      }
    }
    return null;
  }

  private async fetchHistoricalMessages() {
    if (!this.receiveAddress) return;

    try {
      console.log("Fetching historical messages...");
      const address = this.receiveAddress.toString();

      // Use the network-appropriate API endpoint
      const baseUrl =
        this.networkId === "mainnet"
          ? "https://api.kaspa.org"
          : "https://api-tn10.kaspa.org";
      const encodedAddress = encodeURIComponent(address);
      const response = await fetch(
        `${baseUrl}/addresses/${encodedAddress}/full-transactions-page?limit=50&before=0&after=0&resolve_previous_outpoints=no`
      );

      if (!response.ok) {
        throw new Error(
          `Failed to fetch historical transactions: ${response.statusText}`
        );
      }

      const data = await response.json();
      const transactions = data.transactions || [];

      console.log(`Found ${transactions.length} historical transactions`);

      // Update monitored conversations BEFORE processing messages
      await this.updateMonitoredConversations();

      // Process each transaction
      for (const tx of transactions) {
        const txId = tx.transactionId;
        if (!txId || this.processedMessageIds.has(txId)) continue;

        // Check if this is a message transaction and involves our address
        if (this.isMessageTransaction(tx) && this.isTransactionForUs(tx)) {
          await this.processMessageTransaction(tx, txId, Number(tx.blockTime));
        }
      }

      console.log("Historical message fetch complete");
    } catch (error) {
      console.error("Error fetching historical messages:", error);
    }
  }

<<<<<<< HEAD
=======
  private async _onUtxoChanged(notification: IUtxosChanged) {
    console.log("Processing UTXO change:", notification);

    // Get all mature UTXOs for the UTXO update event
    const utxos = this.context.getMatureRange(0, this.context.matureLength);

    // Log UTXO details for debugging
    console.log(
      "Current UTXOs:",
      utxos.map((utxo) => ({
        transactionId: utxo.outpoint.transactionId,
        amount: Number(utxo.entry.amount) / 100000000,
        amountSompi: utxo.entry.amount.toString(),
        scriptPublicKey: utxo.entry.scriptPublicKey.toString(),
        isMature: true, // Since we got it from getMatureRange
      }))
    );

    // Emit the balance update
    this._emitBalanceUpdate();

    // Calculate total amount in sompi first, then convert to KAS
    const totalSompi = utxos.reduce(
      (sum, utxo) => sum + utxo.entry.amount,
      BigInt(0)
    );
    const totalKAS = Number(totalSompi) / 100000000;

    // Emit UTXO update
    console.log("UTXOs updated:", {
      count: utxos.length,
      matureLength: this.context.matureLength,
      totalAmount: totalKAS,
    });
    this.emit("utxosChanged", utxos);
  }

>>>>>>> 47a3d620
  async start() {
    try {
      // Get the receive address from the wallet
      const initialReceiveAddress =
        this.unlockedWallet.publicKeyGenerator.receiveAddress(
          this.networkId,
          0
        );

      // Ensure it has the proper network prefix
      this.receiveAddress = this.ensureAddressPrefix(initialReceiveAddress);

      console.log(
        "Using primary address for all operations:",
        this.receiveAddress.toString()
      );

      // Initialize UTXO processor first
      console.log("Starting UTXO processor...");
      await this.processor.start();

      // Set up event listeners before doing anything else
      console.log("Setting up event listeners...");

      // Set up balance change listener
      this.processor.addEventListener("balance", async () => {
        console.log("Balance event received");
        this._emitBalanceUpdate();
      });

      // Only track primary address
      const addressesToTrack = [this.receiveAddress!];
<<<<<<< HEAD
=======
      const addressStrings = addressesToTrack.map((addr) => addr.toString());

      // First, get initial UTXOs from RPC
      console.log("Fetching initial UTXOs...");
      const utxoResponse = await this.rpcClient.rpc?.getUtxosByAddresses(
        addressStrings
      );

      if (
        utxoResponse &&
        utxoResponse.entries &&
        utxoResponse.entries.length > 0
      ) {
        console.log(
          `Found ${utxoResponse.entries.length} initial UTXOs from RPC`
        );
      } else {
        console.log("No initial UTXOs found from RPC");
      }
>>>>>>> 47a3d620

      // Now track addresses in UTXO processor
      console.log("Starting address tracking for primary address...");
      await this.context.trackAddresses(addressesToTrack);

      // Set up block subscription with optimized message handling
      console.log("Setting up block subscription...");
      await this.rpcClient.subscribeToBlockAdded(
        this.processBlockEvent.bind(this)
      );
      console.log("Successfully subscribed to block events");

      // Fetch historical messages after setup is complete
      await this.fetchHistoricalMessages();

      // Get initial state one more time to ensure we're up to date
      this._emitBalanceUpdate();

      this.isStarted = true;
    } catch (error) {
      console.error("Failed to start account service:", error);
      throw error;
    }
  }

  async stop() {
    console.log("Stopping UTXO subscription and processor...");
    try {
      // Stop the UTXO processor
      await this.processor.stop();

      // Clean up our local state
      this.isStarted = false;
      console.log("Successfully cleaned up UTXO subscription and processor");
    } catch (error) {
      console.error(
        "Failed to clean up UTXO subscription and processor:",
        error
      );
    }
  }

  public async createTransaction(
    transaction: CreateTransactionArgs,
    password: string
  ): Promise<TransactionId> {
    if (!this.isStarted || !this.rpcClient.rpc) {
      throw new Error("Account service is not started");
    }

    if (!this.receiveAddress) {
      throw new Error("Receive address not initialized");
    }

    if (!transaction.address) {
      throw new Error("Transaction address is required");
    }

    if (!transaction.amount) {
      throw new Error("Transaction amount is required");
    }

    console.log("=== CREATING TRANSACTION ===");
    const primaryAddress = this.receiveAddress;
    console.log(
      "Creating transaction from primary address:",
      primaryAddress.toString()
    );
    console.log(
      "Change will go back to primary address:",
      primaryAddress.toString()
    );
    console.log(`Destination: ${transaction.address.toString()}`);
    console.log(
      `Amount: ${Number(transaction.amount) / 100000000} KAS (${
        transaction.amount
      } sompi)`
    );
<<<<<<< HEAD

=======
>>>>>>> 47a3d620
    console.log(`Payload length: ${transaction.payload.length / 2} bytes`);

    const privateKeyGenerator = WalletStorage.getPrivateKeyGenerator(
      this.unlockedWallet,
      password
    );

    if (!privateKeyGenerator) {
      throw new Error("Failed to generate private key");
    }

    if (!this.context) {
      throw new Error("UTXO context not initialized");
    }

    try {
      // Use our optimized generator creation method
      const generator = this._getGeneratorForTransaction(transaction);

      console.log("Generating transaction...");
      const pendingTransaction: PendingTransaction | null =
        await generator.next();

      if (!pendingTransaction) {
        throw new Error("Failed to generate transaction");
      }

      if ((await generator.next()) !== null) {
        throw new Error("Unexpected multiple transaction generation");
      }

      // Log the addresses that need signing
      const addressesToSign = pendingTransaction.addresses();
      console.log(
        `Transaction requires signing ${addressesToSign.length} addresses:`
      );
      addressesToSign.forEach((addr, i) => {
        console.log(`  Address ${i + 1}: ${addr.toString()}`);
      });

      // Always use receive key for all addresses since we only use primary address
      const privateKeys = pendingTransaction.addresses().map(() => {
        console.log("Using primary address key for signing");
        const key = privateKeyGenerator.receiveKey(0);
        if (!key) {
          throw new Error("Failed to generate private key for signing");
        }
        return key;
      });

      // Sign the transaction
      console.log("Signing transaction...");
      pendingTransaction.sign(privateKeys);

      // Submit the transaction
      console.log("Submitting transaction to network...");
      const txId: string = await pendingTransaction.submit(this.rpcClient.rpc);
      console.log(`Transaction submitted with ID: ${txId}`);
      console.log("========================");

      return txId;
    } catch (error) {
      console.error("Error creating transaction:", error);
      throw error;
    }
  }

  public async createWithdrawTransaction(
    withdrawTransaction: CreateWithdrawTransactionArgs,
    password: string
  ) {
    if (!this.isStarted || !this.rpcClient.rpc) {
      throw new Error("Account service is not started");
    }

    if (!this.receiveAddress) {
      throw new Error("Receive address not initialized");
    }

    if (!withdrawTransaction.address) {
      throw new Error("Transaction address is required");
    }

    if (!withdrawTransaction.amount) {
      throw new Error("Transaction amount is required");
    }

    console.log("=== CREATING WITHDRAW TRANSACTION ===");
    const primaryAddress = this.receiveAddress;
    console.log(
      "Creating withdraw transaction from primary address:",
      primaryAddress.toString()
    );
    console.log(
      "Change will go back to primary address:",
      primaryAddress.toString()
    );
    console.log(`Destination: ${withdrawTransaction.address.toString()}`);
    console.log(
      `Amount: ${Number(withdrawTransaction.amount) / 100000000} KAS (${
        withdrawTransaction.amount
      } sompi)`
    );
    const privateKeyGenerator = WalletStorage.getPrivateKeyGenerator(
      this.unlockedWallet,
      password
    );

    if (!privateKeyGenerator) {
      throw new Error("Failed to generate private key");
    }

    if (!this.context) {
      throw new Error("UTXO context not initialized");
    }

    try {
      // Use our optimized generator creation method
      const generator =
        this._getGeneratorForWithdrawTransaction(withdrawTransaction);

      console.log("Generating transaction...");
      const pendingTransaction: PendingTransaction | null =
        await generator.next();

      if (!pendingTransaction) {
        throw new Error("Failed to generate transaction");
      }

      if ((await generator.next()) !== null) {
        throw new Error("Unexpected multiple transaction generation");
      }

      // Log the addresses that need signing
      const addressesToSign = pendingTransaction.addresses();
      console.log(
        `Transaction requires signing ${addressesToSign.length} addresses:`
      );
      addressesToSign.forEach((addr, i) => {
        console.log(`  Address ${i + 1}: ${addr.toString()}`);
      });

      // Always use receive key for all addresses since we only use primary address
      const privateKeys = pendingTransaction.addresses().map(() => {
        console.log("Using primary address key for signing");
        const key = privateKeyGenerator.receiveKey(0);
        if (!key) {
          throw new Error("Failed to generate private key for signing");
        }
        return key;
      });

      // Sign the transaction
      console.log("Signing transaction...");
      pendingTransaction.sign(privateKeys);

      // Submit the transaction
      console.log("Submitting transaction to network...");

      const txId: string = await pendingTransaction.submit(this.rpcClient.rpc);

      // reset the context to workaround "withdraw all" use-case where change address isn't the user
      // @IMPROVEMENT: this could be only executed when "withdraw all", currently done even if it's partial
      await this.context.clear();
      await this.context.trackAddresses([this.receiveAddress!]);

      console.log(`Transaction submitted with ID: ${txId}`);
      console.log("========================");

      return txId;
    } catch (error) {
      console.error("Error creating transaction:", error);
      throw error;
    }
  }

  public async estimateTransaction(transaction: CreateTransactionArgs) {
    if (!this.isStarted) {
      throw new Error("Account service is not started");
    }

    return this._getGeneratorForTransaction(transaction).estimate();
  }

  // Add method to load conversations
  private async loadConversations(): Promise<void> {
    try {
      // If conversations are already loaded and we have some, return
      if (this.conversationsLoaded && this.conversations.length > 0) {
        return;
      }

      // Maximum number of retries
      const maxRetries = 10;
      let retries = 0;

      while (!this.conversationsLoaded && retries < maxRetries) {
        // Wait for conversations to load
        await new Promise((resolve) => setTimeout(resolve, 100));

        // Check if we have conversations
        if (this.conversations && this.conversations.length > 0) {
          this.conversationsLoaded = true;
          console.log("Conversations loaded:", this.conversations.length);
          break;
        }

        retries++;
        console.log("Waiting for conversations... attempt", retries);
      }

      // If we still don't have conversations, log a warning but continue
      if (!this.conversationsLoaded) {
        console.warn("Could not load conversations after maximum retries");
        // Set loaded to true anyway to prevent further retries
        this.conversationsLoaded = true;
      }
    } catch (error) {
      console.error("Error loading conversations:", error);
      // Set loaded to true to prevent further retries
      this.conversationsLoaded = true;
    }
  }

<<<<<<< HEAD
  public async sendMessage(
    sendMessage: SendMessageArgs
  ): Promise<TransactionId> {
    this.ensurePasswordSet();
    // Use custom amount if provided, otherwise default to 0.2 KAS
    const defaultAmount = kaspaToSompi("0.2");
    const messageAmount = sendMessage.amount || defaultAmount;

    if (!messageAmount) {
      throw new Error("Message amount missing");
=======
  public async estimateTransactionDetails(
    transaction: CreateTransactionArgs
  ): Promise<{
    fees: number;
    finalAmount: number;
    transactions: number;
    utxos: number;
  }> {
    try {
      const summary = await this.estimateTransaction(transaction);
      if (!summary) {
        throw new Error("Failed to get transaction summary");
      }

      // Base transaction components
      const baseTransactionMass = 200; // Base transaction overhead
      const inputMass = 165; // Per input mass (including signature)
      const outputMass = 35; // Per output mass
      const sigOpMass = 1000; // Mass per signature operation

      const numInputs = summary.utxos || 1;
      const numOutputs = 1; // Always 1 output since all messages are self-messages
      const numSigOps = numInputs; // One signature operation per input

      // Use provided payload size or calculate from hex
      const payloadSize =
        transaction.payloadSize ||
        (() => {
          const payloadHex = transaction.payload || "";
          return Math.ceil(payloadHex.length / 2); // Convert hex to bytes
        })();

      // Calculate compute mass
      const computeMass = Math.floor(
        // Ensure integer mass
        baseTransactionMass +
          inputMass * numInputs +
          outputMass * numOutputs +
          sigOpMass * numSigOps +
          payloadSize
      );

      // Calculate storage mass based on KIP-0009
      // For our messaging transactions, we're always within the safe limits:
      // - We use 1-2 outputs max
      // - Our amounts are above 0.02 KAS
      // So storage mass won't be the limiting factor
      const storageMass = computeMass;

      // Network mass is the max of compute and storage mass
      const networkMass = Math.floor(Math.max(computeMass, storageMass)); // Ensure integer mass

      // Final fee is 1 sompi per gram of mass
      const fees = networkMass;

      console.log("Transaction mass calculation:", {
        baseTransactionMass,
        inputMassTotal: inputMass * numInputs,
        outputMassTotal: outputMass * numOutputs,
        sigOpMassTotal: sigOpMass * numSigOps,
        payloadSize,
        computeMass,
        storageMass,
        networkMass,
        numInputs,
        numOutputs,
        numSigOps,
        payloadHex: transaction.payload?.substring(0, 50) + "...", // Log first part of payload for debugging
        // Log the full payload for debugging
        fullPayload: transaction.payload,
      });

      const result = {
        fees: fees / 100000000, // Convert to KAS
        finalAmount: Number(summary.finalAmount) / 100000000,
        transactions: summary.transactions,
        utxos: summary.utxos,
      };

      return result;
    } catch (error) {
      console.error("Error in estimateTransactionDetails:", error);
      throw error;
>>>>>>> 47a3d620
    }

    if (!sendMessage.toAddress) {
      throw new Error("Destination address is required");
    }

<<<<<<< HEAD
    if (!sendMessage.message) {
      throw new Error("Message is required");
    }

    if (!sendMessage.password) {
      throw new Error("Password is required");
    }

    const destinationAddress = this.ensureAddressPrefix(sendMessage.toAddress);
    const addressString = destinationAddress.toString();

    // Check if the message is already encrypted (hex format)
    const isPreEncrypted = /^[0-9a-fA-F]+$/.test(sendMessage.message);
=======
      if (!minimumAmount) {
        throw new Error("Minimum amount missing");
      }

      // Log original message details
      const originalMessageBytes = new TextEncoder().encode(
        sendMessage.message
      ).length;
      console.log("Original message details:", {
        message: sendMessage.message,
        length: sendMessage.message.length,
        bytes: originalMessageBytes,
      });

      // Encrypt the message to get actual encrypted length
      const encryptedMessage = encrypt_message(
        sendMessage.toAddress.toString(),
        sendMessage.message
      );

      // Create the full payload with all protocol components
      const protocolPrefix = "ciph_msg:1:comm:"; // 13 bytes
      const alias = "f74137627867"; // Fixed 13 bytes
      const separator = ":"; // 1 byte
      const encryptedHex = encryptedMessage.to_hex();

      // Calculate actual byte sizes (not hex lengths)
      const protocolPrefixBytes = 13; // Fixed size from actual transaction
      const aliasBytes = 13; // Fixed size from actual transaction
      const separatorBytes = 1; // Fixed size from actual transaction

      // Calculate encryption overhead dynamically
      // Base overhead: 360 bytes (from previous transaction)
      // Additional overhead: ~2 bytes per message byte (from comparing transactions)
      // Fixed overhead: 12 bytes (from comparing actual transactions)
      const baseEncryptionOverhead = 360;
      const perByteOverhead = 2;
      const fixedOverhead = 12;
      const encryptedBytes =
        baseEncryptionOverhead +
        originalMessageBytes * perByteOverhead -
        fixedOverhead;

      const totalPayloadBytes =
        protocolPrefixBytes + aliasBytes + separatorBytes + encryptedBytes;

      // Create the full payload hex
      const prefix = "ciph_msg:1:comm:"
        .split("")
        .map((c) => c.charCodeAt(0).toString(16).padStart(2, "0"))
        .join("");
>>>>>>> 47a3d620

    let payload;
    if (isPreEncrypted) {
      // Message is already encrypted, just add the prefix
      const prefix = "ciph_msg:"
        .split("")
        .map((c) => c.charCodeAt(0).toString(16).padStart(2, "0"))
        .join("");
<<<<<<< HEAD
      payload = prefix + sendMessage.message;
    } else {
      console.log("ENCRYPT MESSAGE", sendMessage.message);
      // Message needs to be encrypted
      const encryptedMessage = encrypt_message(
        addressString,
        sendMessage.message
      );
      if (!encryptedMessage) {
        throw new Error("Failed to encrypt message");
      }
      const prefix = "ciph_msg:"
=======

      const separatorHex = ":"
>>>>>>> 47a3d620
        .split("")
        .map((c) => c.charCodeAt(0).toString(16).padStart(2, "0"))
        .join("");
      payload = prefix + encryptedMessage.to_hex();
    }

<<<<<<< HEAD
    if (!payload) {
      throw new Error("Failed to create message payload");
    }

    try {
      const txId = await this.createTransaction(
        {
          address: destinationAddress,
          amount: messageAmount,
          payload: payload,
        },
        sendMessage.password
      );

      return txId;
=======
      const payload = prefix + aliasHex + separatorHex + encryptedHex;

      // Calculate the actual mass
      const baseTransactionMass = 200; // Base transaction overhead
      const inputMass = 165; // Per input mass (including signature)
      const outputMass = 35; // Per output mass
      const sigOpMass = 1000; // Mass per signature operation

      const numInputs = 1;
      const numOutputs = 1;
      const numSigOps = 1;

      // Calculate compute mass using actual byte sizes
      const computeMass = Math.floor(
        // Ensure integer mass
        baseTransactionMass +
          inputMass * numInputs +
          outputMass * numOutputs +
          sigOpMass * numSigOps +
          totalPayloadBytes
      );

      // Calculate storage mass based on KIP-0009
      const storageMass = computeMass;

      // Network mass is the max of compute and storage mass
      const networkMass = Math.floor(Math.max(computeMass, storageMass)); // Ensure integer mass

      // Final fee is 1 sompi per gram of mass
      const fees = networkMass;

      // Log detailed encryption overhead
      console.log("Encryption overhead breakdown:", {
        originalMessage: {
          text: sendMessage.message,
          length: sendMessage.message.length,
          bytes: originalMessageBytes,
        },
        encryptedMessage: {
          hex: encryptedHex,
          hexLength: encryptedHex.length,
          bytes: encryptedBytes,
          overhead: encryptedBytes - originalMessageBytes,
          breakdown: {
            baseOverhead: baseEncryptionOverhead,
            perByteOverhead: perByteOverhead,
            messageOverhead: originalMessageBytes * perByteOverhead,
            fixedOverhead: fixedOverhead,
            totalOverhead:
              baseEncryptionOverhead +
              originalMessageBytes * perByteOverhead -
              fixedOverhead,
          },
        },
        protocolComponents: {
          prefix: {
            text: "ciph_msg:1:comm:",
            bytes: protocolPrefixBytes,
            hex: prefix,
            hexLength: prefix.length,
          },
          alias: {
            text: alias,
            bytes: aliasBytes,
            hex: aliasHex,
            hexLength: aliasHex.length,
          },
          separator: {
            text: ":",
            bytes: separatorBytes,
            hex: separatorHex,
            hexLength: separatorHex.length,
          },
        },
        totalPayload: {
          bytes: totalPayloadBytes,
          hex: payload,
          hexLength: payload.length,
          breakdown: {
            protocolPrefix: protocolPrefixBytes,
            alias: aliasBytes,
            separator: separatorBytes,
            encryptedMessage: encryptedBytes,
          },
        },
        // Add hex encoding analysis
        hexEncodingAnalysis: {
          originalBytes: originalMessageBytes,
          encryptedBytes: encryptedBytes,
          protocolBytes: protocolPrefixBytes + aliasBytes + separatorBytes,
          totalBytes: totalPayloadBytes,
          hexMultiplier: 2, // Each byte becomes 2 hex characters
          expectedHexLength: totalPayloadBytes * 2,
          // Add reference to actual transaction
          actualTransaction: {
            protocolPrefix: "ciph_msg:1:comm:",
            alias: "f74137627867",
            separator: ":",
            totalBytes: 379, // From actual transaction
            hexLength: 758, // From actual transaction
            computeMass: 1791,
            fee: 0.00001791,
          },
        },
      });

      // Log mass calculation
      console.log("Mass calculation:", {
        baseTransactionMass,
        inputMassTotal: inputMass * numInputs,
        outputMassTotal: outputMass * numOutputs,
        sigOpMassTotal: sigOpMass * numSigOps,
        payloadSize: totalPayloadBytes,
        computeMass,
        storageMass,
        networkMass,
        numInputs,
        numOutputs,
        numSigOps,
        finalFee: fees / 100000000, // Convert to KAS
        // Add reference to actual transaction
        actualTransaction: {
          computeMass: 1791,
          fee: 0.00001791,
        },
      });

      // Use a direct approach, minimizing string operations on addresses
      return this.estimateTransactionDetails({
        address: sendMessage.toAddress,
        amount: minimumAmount,
        payload: payload,
        payloadSize: totalPayloadBytes,
      });
>>>>>>> 47a3d620
    } catch (error) {
      console.error("Error sending message:", error);
      throw error;
    }
  }

  public async estimateSendMessageFees(
    sendMessage: EstimateSendMessageFeesArgs
  ): Promise<GeneratorSummary> {
    if (!sendMessage.toAddress) {
      throw new Error("Destination address is required");
    }

    if (!sendMessage.message) {
      throw new Error("Message is required");
    }

    const destinationAddress = this.ensureAddressPrefix(sendMessage.toAddress);
    const addressString = destinationAddress.toString();

<<<<<<< HEAD
    // Message needs to be encrypted
    const encryptedMessage = encrypt_message(
      addressString,
      sendMessage.message
    );

    if (!encryptedMessage) {
      throw new Error("Failed to encrypt message");
    }

    const prefix = "ciph_msg";
    const version = "1";
    const messageType = "comm";
    const payload = `${prefix}:${version}:${messageType}:b4e3da89391b:${encryptedMessage.to_hex()}`;

    const payloadHex = payload
      .split("")
      .map((c) => c.charCodeAt(0).toString(16).padStart(2, "0"))
      .join("");
=======
    // Check if the message is already encrypted (hex format)
    const isPreEncrypted = /^[0-9a-fA-F]+$/.test(sendMessage.message);

    let payload;
    if (isPreEncrypted) {
      // Message is already encrypted, just add the prefix
      const prefix = "ciph_msg:"
        .split("")
        .map((c) => c.charCodeAt(0).toString(16).padStart(2, "0"))
        .join("");
      payload = prefix + sendMessage.message;
    } else {
      // Message needs to be encrypted
      const encryptedMessage = encrypt_message(
        addressString,
        sendMessage.message
      );
      if (!encryptedMessage) {
        throw new Error("Failed to encrypt message");
      }
      const prefix = "ciph_msg:"
        .split("")
        .map((c) => c.charCodeAt(0).toString(16).padStart(2, "0"))
        .join("");
      payload = prefix + encryptedMessage.to_hex();
    }
>>>>>>> 47a3d620

    if (!payload) {
      throw new Error("Failed to create message payload");
    }

    try {
<<<<<<< HEAD
      const summary = await this.estimateTransaction({
        address: destinationAddress,
        amount: BigInt(0.2 * 100_000_000),
        payload: payloadHex,
      });

      return summary;
=======
      const txId = await this.createTransaction(
        {
          address: destinationAddress,
          amount: minimumAmount,
          payload: payload,
        },
        sendMessage.password
      );

      return txId;
>>>>>>> 47a3d620
    } catch (error) {
      console.error("Error estimating transaction fees:", error);
      throw error;
    }
  }

  /**
   * Helper function to handle SEC1 format compatibility
   * for pre-encrypted messages
   */
  private adjustForSEC1Format(encryptedHex: string): string {
    // Check if the key starts with 02 or 03 (compressed SEC1 format)
    const keyStart = encryptedHex.substring(24, 26);
    if (keyStart !== "02" && keyStart !== "03") {
      return encryptedHex; // Not a SEC1 key, return unchanged
    }

    console.log("Detected SEC1 compressed key format in pre-encrypted message");

    // Extract components
    const nonce = encryptedHex.substring(0, 24);
    const ephemeralPublicKey = encryptedHex.substring(24, 24 + 66);
    const ciphertext = encryptedHex.substring(24 + 66);

    // Extract the X coordinate (without the 02/03 prefix)
    const publicKeyWithoutPrefix = ephemeralPublicKey.substring(2);

    // The public key should be exactly 32 bytes (64 hex chars)
    // If it's shorter, pad it with zeros at the end
    const paddedPublicKey = publicKeyWithoutPrefix.padEnd(64, "0");

    // Create new hex with padded public key
    const modifiedHex = nonce + paddedPublicKey + ciphertext;
    console.log("Adjusted hex for SEC1 format compatibility");

    return modifiedHex;
  }

  /**
   * Send a message using a pre-encrypted hex value from the visualizer
   * Use this to test sending a message with known-good encryption
   */
  public async sendPreEncryptedMessage(
    toAddress: Address,
    preEncryptedHex: string,
    password: string
  ) {
    const minimumAmount = kaspaToSompi("0.2");

    if (!minimumAmount) {
      throw new Error("Minimum amount missing");
    }

    // Ensure the destination address has the proper prefix
    const destinationAddress = this.ensureAddressPrefix(toAddress);
    console.log(
      "Sending pre-encrypted message to:",
      destinationAddress.toString()
    );
    console.log("Pre-encrypted message:", preEncryptedHex);

    // Ensure the pre-encrypted message is compatible with the Rust code
    const adjustedHex = this.adjustForSEC1Format(preEncryptedHex);

    const prefix = "ciph_msg:"
      .split("")
      .map((c) => c.charCodeAt(0).toString(16).padStart(2, "0"))
      .join("");

    // Use the provided pre-encrypted hex directly
    const payload = prefix + adjustedHex;
    console.log("Final transaction payload:", payload);

    return this.createTransaction(
      {
        address: destinationAddress,
        amount: minimumAmount,
        payload: payload,
      },
      password
    );
  }

  public getMatureUtxos() {
    if (!this.isStarted) {
      throw new Error("Account service is not started");
    }

    return this.context.getMatureRange(0, this.context.matureLength);
  }

  /**
   * Helper method to ensure an address has the proper network prefix
   */
  private ensureAddressPrefix(address: Address): Address {
    const addressString = address.toString();

    // If address already has a prefix, return it unchanged
    if (addressString.includes(":")) {
      return address;
    }

    // Add appropriate prefix based on network
    let prefixedAddressString = addressString;
    if (this.networkId === "testnet-10" || this.networkId === "testnet-11") {
      prefixedAddressString = `kaspatest:${addressString}`;
    } else if (this.networkId === "mainnet") {
      prefixedAddressString = `kaspa:${addressString}`;
    } else if (this.networkId === "devnet") {
      prefixedAddressString = `kaspadev:${addressString}`;
    }

    console.log(`Added prefix to address: ${prefixedAddressString}`);
    return new Address(prefixedAddressString);
  }

  private _getGeneratorForTransaction(transaction: CreateTransactionArgs) {
    if (!this.isStarted) {
      throw new Error("Account service is not started");
    }

    // Ensure both addresses have the correct prefixes
    const destinationAddress = this.ensureAddressPrefix(transaction.address);
    const primaryAddress = this.ensureAddressPrefix(this.receiveAddress!);

    // Log both addresses for debugging
    console.log("Using destination address:", destinationAddress.toString());
    console.log("Using primary address for change:", primaryAddress.toString());

    // Check if this is a direct self-message (sending to our own receive address)
    const isDirectSelfMessage =
      destinationAddress.toString() === this.receiveAddress?.toString();

<<<<<<< HEAD
    let isMessageTransaction = false;
    if (transaction.payload) {
      // Check if this is a message transaction by looking for the message prefix
      isMessageTransaction = transaction.payload.startsWith(
        this.MESSAGE_PREFIX_HEX
      );
    }

=======
>>>>>>> 47a3d620
    // Check if we have an active conversation with this address
    const messagingStore = useMessagingStore.getState();
    const conversationManager = messagingStore?.conversationManager;
    let hasActiveConversation = false;

    if (conversationManager) {
      const conversations = conversationManager.getMonitoredConversations();
      hasActiveConversation = conversations.some(
        (conv) => conv.address === destinationAddress.toString()
      );
      console.log("Active conversation check:", {
        destinationAddress: destinationAddress.toString(),
        hasActiveConversation,
        conversations: conversations,
      });
    }

<<<<<<< HEAD
    // Only treat as self-message if it's a message transaction AND either direct self-message or has active conversation
    const isSelfMessage =
      isMessageTransaction && (isDirectSelfMessage || hasActiveConversation);
    console.log("Transaction type:", {
      isDirectSelfMessage,
      hasActiveConversation,
      isMessageTransaction,
      isSelfMessage,
    });

    // For regular transactions, always use the specified amount and destination
    // For self-messages, use empty outputs array to only use change output
    const outputs = isSelfMessage
      ? []
      : [new PaymentOutput(destinationAddress, transaction.amount)];

=======
    // Treat as self-message if either direct self-message or has active conversation
    const isSelfMessage = isDirectSelfMessage || hasActiveConversation;
    console.log("Transaction type:", {
      isDirectSelfMessage,
      hasActiveConversation,
      isSelfMessage,
    });

    // For self-messages or active conversations, use receive address as both change and destination
>>>>>>> 47a3d620
    return new Generator({
      changeAddress: primaryAddress, // Always use primary address for change
      entries: this.context,
<<<<<<< HEAD
      outputs: outputs,
=======
      // For self-messages, use empty array to only use change output
      outputs: isSelfMessage
        ? []
        : [new PaymentOutput(destinationAddress, transaction.amount)],
>>>>>>> 47a3d620
      payload: transaction.payload,
      networkId: this.networkId,
      priorityFee: BigInt(0),
    });
  }

  private _getGeneratorForWithdrawTransaction(
    transaction: CreateWithdrawTransactionArgs
  ) {
    if (!this.isStarted) {
      throw new Error("Account service is not started");
    }

    console.log("Using destination address:", transaction.address.toString());

    const isFullBalance = transaction.amount === this.context.balance?.mature;

    const changeAddress = isFullBalance
      ? new Address(transaction.address.toString())
      : this.receiveAddress!;

    return new Generator({
      changeAddress,
      entries: this.context,
      // priorityEntries: this.context.getMatureRange(0, this.context.matureLength),
      outputs: [new PaymentOutput(transaction.address, transaction.amount)],
      networkId: this.networkId,
      priorityFee: {
        amount: BigInt(0),
        source: FeeSource.ReceiverPays,
      },
    });
  }

  private isMessageTransaction(tx: ITransaction): boolean {
    return tx?.payload?.startsWith(this.MESSAGE_PREFIX_HEX) ?? false;
  }

  private async processMessageTransaction(
    tx: any,
    blockHash: string,
    blockTime: number
  ) {
    try {
      // Get sender address from transaction inputs
      let senderAddress = null;
      if (tx.inputs && tx.inputs.length > 0) {
        const input = tx.inputs[0];
        const prevTxId = input.previousOutpoint?.transactionId;
        const prevOutputIndex = input.previousOutpoint?.index;

        if (prevTxId && typeof prevOutputIndex === "number") {
          try {
            const prevTx = await this._fetchTransactionDetails(prevTxId);
            if (prevTx?.outputs && prevTx.outputs[prevOutputIndex]) {
              const output = prevTx.outputs[prevOutputIndex];
              senderAddress = output.verboseData?.scriptPublicKeyAddress;
            }
          } catch (error) {
            console.error("Error getting sender address:", error);
          }
        }
      }

      // If we still don't have a sender address, use the change output address
      if (!senderAddress && tx.outputs && tx.outputs.length > 1) {
        senderAddress = tx.outputs[1].verboseData?.scriptPublicKeyAddress;
      }

      // Get the recipient address from the outputs
      let recipientAddress = null;
      if (tx.outputs && tx.outputs.length > 0) {
        recipientAddress = tx.outputs[0].verboseData?.scriptPublicKeyAddress;
      }

      // Process the message
      if (!tx.payload.startsWith(this.MESSAGE_PREFIX_HEX)) {
        return;
      }

      try {
        this.ensurePasswordSet();
      } catch (error) {
        return;
      }

      const messageHex = tx.payload.substring(this.MESSAGE_PREFIX_HEX.length);
      const handshakePrefix = "313a68616e647368616b653a";
      const commPrefix = "313a636f6d6d3a";

      let messageType = "unknown";
      let isHandshake = false;
      let targetAlias = null;
      let encryptedHex = messageHex;

      if (messageHex.startsWith(handshakePrefix)) {
        messageType = "handshake";
        isHandshake = true;
        encryptedHex = messageHex;
      } else if (messageHex.startsWith(commPrefix)) {
        const hexToString = (hex: string) => {
          let str = "";
          for (let i = 0; i < hex.length; i += 2) {
            str += String.fromCharCode(parseInt(hex.substr(i, 2), 16));
          }
          return str;
        };

        const messageStr = hexToString(messageHex);
        const parts = messageStr.split(":");

        if (parts.length >= 4) {
          messageType = "comm";
          targetAlias = parts[2];
          encryptedHex = parts[3];
        }
      }

      const isMonitoredAddress =
        (senderAddress && this.monitoredAddresses.has(senderAddress)) ||
        (recipientAddress && this.monitoredAddresses.has(recipientAddress));
      const isCommForUs =
        messageType === "comm" &&
        targetAlias &&
        this.monitoredConversations.has(targetAlias);

      try {
        const privateKeyGenerator = WalletStorage.getPrivateKeyGenerator(
          this.unlockedWallet,
          this.password!
        );

        let decryptedContent = "";
        let decryptionSuccess = false;

        try {
          const privateKey = privateKeyGenerator.receiveKey(0);
          const txId = tx.verboseData?.transactionId;
          if (!txId) {
            throw new Error("Transaction ID is missing");
          }
          const result = await CipherHelper.tryDecrypt(
            encryptedHex,
            privateKey.toString(),
            txId
          );
          decryptedContent = result;
          decryptionSuccess = true;

          if (decryptedContent.includes('"type":"handshake"')) {
            messageType = "handshake";
            isHandshake = true;
            try {
              const handshakeData = JSON.parse(decryptedContent);
              if (handshakeData.isResponse) {
                await this.updateMonitoredConversations();
              }
            } catch (error) {
              console.error("Error parsing handshake data:", error);
            }
          }
        } catch (error) {
          if (process.env.NODE_ENV === "development") {
            console.debug(`Failed to decrypt with receive key:`, error);
          }
        }

        if (!decryptionSuccess) {
          try {
            const privateKey = privateKeyGenerator.changeKey(0);
            const txId = tx.verboseData?.transactionId;
            if (!txId) {
              throw new Error("Transaction ID is missing");
            }
            const result = await CipherHelper.tryDecrypt(
              encryptedHex,
              privateKey.toString(),
              txId
            );
            decryptedContent = result;
            decryptionSuccess = true;

            if (decryptedContent.includes('"type":"handshake"')) {
              messageType = "handshake";
              isHandshake = true;
              try {
                const handshakeData = JSON.parse(decryptedContent);
                if (handshakeData.isResponse) {
                  await this.updateMonitoredConversations();
                }
              } catch (error) {
                console.error("Error parsing handshake data:", error);
              }
            }
          } catch (error) {
            if (process.env.NODE_ENV === "development") {
              console.debug(`Failed to decrypt with change key:`, error);
            }
          }
        }

        if (
          decryptionSuccess &&
          (isHandshake || isMonitoredAddress || isCommForUs)
        ) {
          const txId = tx.verboseData?.transactionId;
          if (!txId) {
            throw new Error("Transaction ID is missing");
          }
          const message: DecodedMessage = {
            transactionId: txId,
            senderAddress: senderAddress || "Unknown",
            recipientAddress: recipientAddress || "Unknown",
            timestamp: blockTime,
            content: decryptedContent,
            amount: Number(tx.outputs[0].value) / 100000000,
            payload: tx.payload,
          };

          this.processedMessageIds.add(txId);
          if (this.processedMessageIds.size > this.MAX_PROCESSED_MESSAGES) {
            const oldestId = this.processedMessageIds.values().next().value;

            if (oldestId) {
              this.processedMessageIds.delete(oldestId);
            }
          }

          if (this.receiveAddress) {
            const messagingStore = useMessagingStore.getState();
            if (messagingStore) {
              const myAddress = this.receiveAddress.toString();
              messagingStore.storeMessage(message, myAddress);
              messagingStore.loadMessages(myAddress);
            }
          }

          if (isHandshake) {
            await this.updateMonitoredConversations();
          }

          this.emit("messageReceived", message);
        }
      } catch (error) {
        console.error("Error processing message:", error);
      }
    } catch (error) {
      console.error(
        `Error processing message transaction ${tx.verboseData?.transactionId}:`,
        error
      );
    }
  }

  private isTransactionForUs(tx: ITransaction): boolean {
    if (!this.receiveAddress) return false;
    const ourAddress = this.receiveAddress.toString();

    // Helper function to extract address from output
    const getOutputAddress = (output: any): string | null => {
      if (output?.scriptPublicKey?.verboseData?.scriptPublicKeyAddress) {
        return output.scriptPublicKey.verboseData.scriptPublicKeyAddress;
      }
      if (output?.verboseData?.scriptPublicKeyAddress) {
        return output.verboseData.scriptPublicKeyAddress;
      }
      if (output?.scriptPublicKeyAddress) {
        return output.scriptPublicKeyAddress;
      }
      return null;
    };

    // Check if this is a message transaction
    const isMessageTx = this.isMessageTransaction(tx);
    if (!isMessageTx) return false;

    // For message transactions, check both outputs
    const messageAmount = BigInt(20000000); // 0.2 KAS

    // Find message output and change output
    let messageOutput = null;
    let changeOutput = null;

    if (tx.outputs) {
      for (const output of tx.outputs) {
        const value =
          typeof output.value === "bigint"
            ? output.value
            : BigInt(output.value || 0);
        const address = getOutputAddress(output);

        if (value === messageAmount) {
          messageOutput = output;
        } else {
          changeOutput = output;
        }
      }
    }

    // Get addresses from outputs
    const messageAddress = messageOutput
      ? getOutputAddress(messageOutput)
      : null;
    const changeAddress = changeOutput ? getOutputAddress(changeOutput) : null;

    // We're involved if we're either the recipient (message output)
    // or the sender (change output)
    return messageAddress === ourAddress || changeAddress === ourAddress;
  }

  private stringifyWithBigInt(obj: any): string {
    return JSON.stringify(obj, (_, value) =>
      typeof value === "bigint" ? value.toString() : value
    );
  }

  public async sendMessageWithContext(sendMessage: SendMessageWithContextArgs) {
    this.ensurePasswordSet();

    // Ensure we have our receive address
    if (!this.receiveAddress) {
      throw new Error("Receive address not initialized");
    }

    const minimumAmount = kaspaToSompi("0.2");

    if (!minimumAmount) {
      throw new Error("Minimum amount missing");
    }

    if (!sendMessage.toAddress) {
      throw new Error("Destination address is required");
    }

    if (!sendMessage.message) {
      throw new Error("Message is required");
    }

    if (!sendMessage.password) {
      throw new Error("Password is required");
    }

    if (!sendMessage.theirAlias) {
      throw new Error("Conversation alias is required");
    }

    // Get the conversation manager from the messaging store
    const messagingStore = useMessagingStore.getState();
    const conversationManager = messagingStore.conversationManager;
    if (!conversationManager) {
      throw new Error("Conversation manager not initialized");
    }

    // For self-messages, we still want to encrypt using the conversation partner's address
    const conversation = conversationManager.getConversationByAlias(
      sendMessage.theirAlias
    );
    if (!conversation) {
      throw new Error("Could not find conversation for the given alias");
    }

    console.log("Encryption details:", {
      conversationPartnerAddress: conversation.kaspaAddress,
      ourAddress: this.receiveAddress?.toString(),
      theirAlias: sendMessage.theirAlias,
      destinationAddress: this.receiveAddress?.toString(),
      conversation: conversation,
    });

    // Use the conversation partner's address for encryption, even though we're sending to ourselves
    const encryptedMessage = encrypt_message(
      conversation.kaspaAddress,
      sendMessage.message
    );
    if (!encryptedMessage) {
      throw new Error("Failed to encrypt message");
    }

    // Create the payload with conversation context
    const prefix = "ciph_msg";
    const version = "1"; // Use the current protocol version
    const messageType = "comm"; // Use comm type for conversation messages
    const payload = `${prefix}:${version}:${messageType}:${
      sendMessage.theirAlias
    }:${encryptedMessage.to_hex()}`;

    // Convert the payload to hex
    const payloadHex = payload
      .split("")
      .map((c) => c.charCodeAt(0).toString(16).padStart(2, "0"))
      .join("");

    try {
      // Always send to our own address for self-send messages
      const destinationAddress = new Address(this.receiveAddress.toString());

      // Send to our own address
      const txId = await this.createTransaction(
        {
          address: destinationAddress,
          amount: minimumAmount,
          payload: payloadHex,
        },
        sendMessage.password
      );

      return txId;
    } catch (error) {
      console.error("Error sending message with context:", error);
      throw error;
    }
  }

  private async updateMonitoredConversations() {
    try {
      const { useMessagingStore } = await import("../store/messaging.store");
      const messagingStore = useMessagingStore.getState();
      const conversationManager = messagingStore?.conversationManager;

      if (!conversationManager) return;

      // Update our monitored conversations
      this.monitoredConversations.clear();
      this.monitoredAddresses.clear();
      const conversations = conversationManager.getMonitoredConversations();

      // Silently update monitored conversations
      conversations.forEach((conv: { alias: string; address: string }) => {
        this.monitoredConversations.add(conv.alias);
        this.monitoredAddresses.set(conv.address, conv.alias);
      });
    } catch (error) {
      console.error("Error updating monitored conversations:", error);
    }
  }

  private async processBlockEvent(event: any) {
    try {
      const blockTime =
        Number(event?.data?.block?.header?.timestamp) || Date.now();
      const blockHash = event?.data?.block?.header?.hash;
      const transactions = event?.data?.block?.transactions || [];

      // Process transactions silently
      const txOutputsMap = new Map<string, any[]>();
      transactions.forEach((tx: any) => {
        if (tx.outputs && tx.verboseData?.transactionId) {
          txOutputsMap.set(tx.verboseData.transactionId, tx.outputs);
        }
      });

      await this.updateMonitoredConversations();

      for (const tx of transactions) {
        const txId = tx.verboseData?.transactionId;
        if (!txId || this.processedMessageIds.has(txId)) continue;

        if (this.isMessageTransaction(tx)) {
          try {
            // Process message transaction silently
            await this.processMessageTransaction(tx, blockHash, blockTime);
          } catch (error) {
            if (process.env.NODE_ENV === "development") {
              console.debug("Error processing message transaction:", error);
            }
          }
        }
      }
    } catch (error) {
      console.error("Error processing block event:", error);
    }
  }
}

export const createWithdrawTransaction = async (
  toAddress: string,
  amountSompi: bigint
): Promise<void> => {
  try {
    console.log("Sending withdraw transaction:", {
      toAddress,
      amountSompi,
    });

    const walletStore = useWalletStore.getState();
    const accountService = walletStore.accountService;
    const password = walletStore.unlockedWallet?.password;

    if (!accountService) {
      throw new Error("Account service not initialized");
    }

    if (!password) {
      throw new Error("Wallet is locked. Please unlock your wallet first.");
    }

    // Create and send a native transaction (no payload)
    await accountService.createWithdrawTransaction(
      {
        address: new Address(toAddress),
        amount: amountSompi,
      },
      password
    );

    console.log("Withdraw transaction sent successfully");
  } catch (error) {
    console.error("Send withdraw transaction error:", error);
    throw new Error(
      error instanceof Error
        ? error.message
        : "Failed to send withdraw transaction"
    );
  }
};<|MERGE_RESOLUTION|>--- conflicted
+++ resolved
@@ -77,7 +77,6 @@
   theirAlias: string;
 };
 
-<<<<<<< HEAD
 type CreateTransactionArgs = {
   address: Address;
   amount: bigint;
@@ -90,14 +89,13 @@
   address: Address;
   amount: bigint;
 };
-=======
+
 // Add this helper function at the top level
 function stringifyWithBigInt(obj: any): string {
   return JSON.stringify(obj, (_, value) =>
     typeof value === "bigint" ? value.toString() : value
   );
 }
->>>>>>> 47a3d620
 
 interface Conversation {
   conversationId: string;
@@ -185,15 +183,9 @@
     console.log("Balance update:", {
       matureUtxoCount: matureUtxos.length,
       pendingUtxoCount: pendingUtxos.length,
-<<<<<<< HEAD
       mature: balance.mature.toString(),
       pending: balance.pending.toString(),
       outgoing: balance.outgoing.toString(),
-=======
-      rawMature: balance.mature.toString(),
-      rawPending: balance.pending.toString(),
-      rawOutgoing: balance.outgoing.toString(),
->>>>>>> 47a3d620
     });
 
     this.emit("balance", {
@@ -312,46 +304,6 @@
     }
   }
 
-<<<<<<< HEAD
-=======
-  private async _onUtxoChanged(notification: IUtxosChanged) {
-    console.log("Processing UTXO change:", notification);
-
-    // Get all mature UTXOs for the UTXO update event
-    const utxos = this.context.getMatureRange(0, this.context.matureLength);
-
-    // Log UTXO details for debugging
-    console.log(
-      "Current UTXOs:",
-      utxos.map((utxo) => ({
-        transactionId: utxo.outpoint.transactionId,
-        amount: Number(utxo.entry.amount) / 100000000,
-        amountSompi: utxo.entry.amount.toString(),
-        scriptPublicKey: utxo.entry.scriptPublicKey.toString(),
-        isMature: true, // Since we got it from getMatureRange
-      }))
-    );
-
-    // Emit the balance update
-    this._emitBalanceUpdate();
-
-    // Calculate total amount in sompi first, then convert to KAS
-    const totalSompi = utxos.reduce(
-      (sum, utxo) => sum + utxo.entry.amount,
-      BigInt(0)
-    );
-    const totalKAS = Number(totalSompi) / 100000000;
-
-    // Emit UTXO update
-    console.log("UTXOs updated:", {
-      count: utxos.length,
-      matureLength: this.context.matureLength,
-      totalAmount: totalKAS,
-    });
-    this.emit("utxosChanged", utxos);
-  }
-
->>>>>>> 47a3d620
   async start() {
     try {
       // Get the receive address from the wallet
@@ -384,28 +336,6 @@
 
       // Only track primary address
       const addressesToTrack = [this.receiveAddress!];
-<<<<<<< HEAD
-=======
-      const addressStrings = addressesToTrack.map((addr) => addr.toString());
-
-      // First, get initial UTXOs from RPC
-      console.log("Fetching initial UTXOs...");
-      const utxoResponse = await this.rpcClient.rpc?.getUtxosByAddresses(
-        addressStrings
-      );
-
-      if (
-        utxoResponse &&
-        utxoResponse.entries &&
-        utxoResponse.entries.length > 0
-      ) {
-        console.log(
-          `Found ${utxoResponse.entries.length} initial UTXOs from RPC`
-        );
-      } else {
-        console.log("No initial UTXOs found from RPC");
-      }
->>>>>>> 47a3d620
 
       // Now track addresses in UTXO processor
       console.log("Starting address tracking for primary address...");
@@ -484,10 +414,6 @@
         transaction.amount
       } sompi)`
     );
-<<<<<<< HEAD
-
-=======
->>>>>>> 47a3d620
     console.log(`Payload length: ${transaction.payload.length / 2} bytes`);
 
     const privateKeyGenerator = WalletStorage.getPrivateKeyGenerator(
@@ -712,7 +638,6 @@
     }
   }
 
-<<<<<<< HEAD
   public async sendMessage(
     sendMessage: SendMessageArgs
   ): Promise<TransactionId> {
@@ -723,98 +648,12 @@
 
     if (!messageAmount) {
       throw new Error("Message amount missing");
-=======
-  public async estimateTransactionDetails(
-    transaction: CreateTransactionArgs
-  ): Promise<{
-    fees: number;
-    finalAmount: number;
-    transactions: number;
-    utxos: number;
-  }> {
-    try {
-      const summary = await this.estimateTransaction(transaction);
-      if (!summary) {
-        throw new Error("Failed to get transaction summary");
-      }
-
-      // Base transaction components
-      const baseTransactionMass = 200; // Base transaction overhead
-      const inputMass = 165; // Per input mass (including signature)
-      const outputMass = 35; // Per output mass
-      const sigOpMass = 1000; // Mass per signature operation
-
-      const numInputs = summary.utxos || 1;
-      const numOutputs = 1; // Always 1 output since all messages are self-messages
-      const numSigOps = numInputs; // One signature operation per input
-
-      // Use provided payload size or calculate from hex
-      const payloadSize =
-        transaction.payloadSize ||
-        (() => {
-          const payloadHex = transaction.payload || "";
-          return Math.ceil(payloadHex.length / 2); // Convert hex to bytes
-        })();
-
-      // Calculate compute mass
-      const computeMass = Math.floor(
-        // Ensure integer mass
-        baseTransactionMass +
-          inputMass * numInputs +
-          outputMass * numOutputs +
-          sigOpMass * numSigOps +
-          payloadSize
-      );
-
-      // Calculate storage mass based on KIP-0009
-      // For our messaging transactions, we're always within the safe limits:
-      // - We use 1-2 outputs max
-      // - Our amounts are above 0.02 KAS
-      // So storage mass won't be the limiting factor
-      const storageMass = computeMass;
-
-      // Network mass is the max of compute and storage mass
-      const networkMass = Math.floor(Math.max(computeMass, storageMass)); // Ensure integer mass
-
-      // Final fee is 1 sompi per gram of mass
-      const fees = networkMass;
-
-      console.log("Transaction mass calculation:", {
-        baseTransactionMass,
-        inputMassTotal: inputMass * numInputs,
-        outputMassTotal: outputMass * numOutputs,
-        sigOpMassTotal: sigOpMass * numSigOps,
-        payloadSize,
-        computeMass,
-        storageMass,
-        networkMass,
-        numInputs,
-        numOutputs,
-        numSigOps,
-        payloadHex: transaction.payload?.substring(0, 50) + "...", // Log first part of payload for debugging
-        // Log the full payload for debugging
-        fullPayload: transaction.payload,
-      });
-
-      const result = {
-        fees: fees / 100000000, // Convert to KAS
-        finalAmount: Number(summary.finalAmount) / 100000000,
-        transactions: summary.transactions,
-        utxos: summary.utxos,
-      };
-
-      return result;
-    } catch (error) {
-      console.error("Error in estimateTransactionDetails:", error);
-      throw error;
->>>>>>> 47a3d620
     }
 
     if (!sendMessage.toAddress) {
       throw new Error("Destination address is required");
     }
 
-<<<<<<< HEAD
     if (!sendMessage.message) {
       throw new Error("Message is required");
     }
@@ -828,59 +667,6 @@
 
     // Check if the message is already encrypted (hex format)
     const isPreEncrypted = /^[0-9a-fA-F]+$/.test(sendMessage.message);
-=======
-      if (!minimumAmount) {
-        throw new Error("Minimum amount missing");
-      }
-
-      // Log original message details
-      const originalMessageBytes = new TextEncoder().encode(
-        sendMessage.message
-      ).length;
-      console.log("Original message details:", {
-        message: sendMessage.message,
-        length: sendMessage.message.length,
-        bytes: originalMessageBytes,
-      });
-
-      // Encrypt the message to get actual encrypted length
-      const encryptedMessage = encrypt_message(
-        sendMessage.toAddress.toString(),
-        sendMessage.message
-      );
-
-      // Create the full payload with all protocol components
-      const protocolPrefix = "ciph_msg:1:comm:"; // 13 bytes
-      const alias = "f74137627867"; // Fixed 13 bytes
-      const separator = ":"; // 1 byte
-      const encryptedHex = encryptedMessage.to_hex();
-
-      // Calculate actual byte sizes (not hex lengths)
-      const protocolPrefixBytes = 13; // Fixed size from actual transaction
-      const aliasBytes = 13; // Fixed size from actual transaction
-      const separatorBytes = 1; // Fixed size from actual transaction
-
-      // Calculate encryption overhead dynamically
-      // Base overhead: 360 bytes (from previous transaction)
-      // Additional overhead: ~2 bytes per message byte (from comparing transactions)
-      // Fixed overhead: 12 bytes (from comparing actual transactions)
-      const baseEncryptionOverhead = 360;
-      const perByteOverhead = 2;
-      const fixedOverhead = 12;
-      const encryptedBytes =
-        baseEncryptionOverhead +
-        originalMessageBytes * perByteOverhead -
-        fixedOverhead;
-
-      const totalPayloadBytes =
-        protocolPrefixBytes + aliasBytes + separatorBytes + encryptedBytes;
-
-      // Create the full payload hex
-      const prefix = "ciph_msg:1:comm:"
-        .split("")
-        .map((c) => c.charCodeAt(0).toString(16).padStart(2, "0"))
-        .join("");
->>>>>>> 47a3d620
 
     let payload;
     if (isPreEncrypted) {
@@ -889,7 +675,6 @@
         .split("")
         .map((c) => c.charCodeAt(0).toString(16).padStart(2, "0"))
         .join("");
-<<<<<<< HEAD
       payload = prefix + sendMessage.message;
     } else {
       console.log("ENCRYPT MESSAGE", sendMessage.message);
@@ -902,17 +687,12 @@
         throw new Error("Failed to encrypt message");
       }
       const prefix = "ciph_msg:"
-=======
-
-      const separatorHex = ":"
->>>>>>> 47a3d620
         .split("")
         .map((c) => c.charCodeAt(0).toString(16).padStart(2, "0"))
         .join("");
       payload = prefix + encryptedMessage.to_hex();
     }
 
-<<<<<<< HEAD
     if (!payload) {
       throw new Error("Failed to create message payload");
     }
@@ -928,142 +708,6 @@
       );
 
       return txId;
-=======
-      const payload = prefix + aliasHex + separatorHex + encryptedHex;
-
-      // Calculate the actual mass
-      const baseTransactionMass = 200; // Base transaction overhead
-      const inputMass = 165; // Per input mass (including signature)
-      const outputMass = 35; // Per output mass
-      const sigOpMass = 1000; // Mass per signature operation
-
-      const numInputs = 1;
-      const numOutputs = 1;
-      const numSigOps = 1;
-
-      // Calculate compute mass using actual byte sizes
-      const computeMass = Math.floor(
-        // Ensure integer mass
-        baseTransactionMass +
-          inputMass * numInputs +
-          outputMass * numOutputs +
-          sigOpMass * numSigOps +
-          totalPayloadBytes
-      );
-
-      // Calculate storage mass based on KIP-0009
-      const storageMass = computeMass;
-
-      // Network mass is the max of compute and storage mass
-      const networkMass = Math.floor(Math.max(computeMass, storageMass)); // Ensure integer mass
-
-      // Final fee is 1 sompi per gram of mass
-      const fees = networkMass;
-
-      // Log detailed encryption overhead
-      console.log("Encryption overhead breakdown:", {
-        originalMessage: {
-          text: sendMessage.message,
-          length: sendMessage.message.length,
-          bytes: originalMessageBytes,
-        },
-        encryptedMessage: {
-          hex: encryptedHex,
-          hexLength: encryptedHex.length,
-          bytes: encryptedBytes,
-          overhead: encryptedBytes - originalMessageBytes,
-          breakdown: {
-            baseOverhead: baseEncryptionOverhead,
-            perByteOverhead: perByteOverhead,
-            messageOverhead: originalMessageBytes * perByteOverhead,
-            fixedOverhead: fixedOverhead,
-            totalOverhead:
-              baseEncryptionOverhead +
-              originalMessageBytes * perByteOverhead -
-              fixedOverhead,
-          },
-        },
-        protocolComponents: {
-          prefix: {
-            text: "ciph_msg:1:comm:",
-            bytes: protocolPrefixBytes,
-            hex: prefix,
-            hexLength: prefix.length,
-          },
-          alias: {
-            text: alias,
-            bytes: aliasBytes,
-            hex: aliasHex,
-            hexLength: aliasHex.length,
-          },
-          separator: {
-            text: ":",
-            bytes: separatorBytes,
-            hex: separatorHex,
-            hexLength: separatorHex.length,
-          },
-        },
-        totalPayload: {
-          bytes: totalPayloadBytes,
-          hex: payload,
-          hexLength: payload.length,
-          breakdown: {
-            protocolPrefix: protocolPrefixBytes,
-            alias: aliasBytes,
-            separator: separatorBytes,
-            encryptedMessage: encryptedBytes,
-          },
-        },
-        // Add hex encoding analysis
-        hexEncodingAnalysis: {
-          originalBytes: originalMessageBytes,
-          encryptedBytes: encryptedBytes,
-          protocolBytes: protocolPrefixBytes + aliasBytes + separatorBytes,
-          totalBytes: totalPayloadBytes,
-          hexMultiplier: 2, // Each byte becomes 2 hex characters
-          expectedHexLength: totalPayloadBytes * 2,
-          // Add reference to actual transaction
-          actualTransaction: {
-            protocolPrefix: "ciph_msg:1:comm:",
-            alias: "f74137627867",
-            separator: ":",
-            totalBytes: 379, // From actual transaction
-            hexLength: 758, // From actual transaction
-            computeMass: 1791,
-            fee: 0.00001791,
-          },
-        },
-      });
-
-      // Log mass calculation
-      console.log("Mass calculation:", {
-        baseTransactionMass,
-        inputMassTotal: inputMass * numInputs,
-        outputMassTotal: outputMass * numOutputs,
-        sigOpMassTotal: sigOpMass * numSigOps,
-        payloadSize: totalPayloadBytes,
-        computeMass,
-        storageMass,
-        networkMass,
-        numInputs,
-        numOutputs,
-        numSigOps,
-        finalFee: fees / 100000000, // Convert to KAS
-        // Add reference to actual transaction
-        actualTransaction: {
-          computeMass: 1791,
-          fee: 0.00001791,
-        },
-      });
-
-      // Use a direct approach, minimizing string operations on addresses
-      return this.estimateTransactionDetails({
-        address: sendMessage.toAddress,
-        amount: minimumAmount,
-        payload: payload,
-        payloadSize: totalPayloadBytes,
-      });
->>>>>>> 47a3d620
     } catch (error) {
       console.error("Error sending message:", error);
       throw error;
@@ -1084,7 +728,6 @@
     const destinationAddress = this.ensureAddressPrefix(sendMessage.toAddress);
     const addressString = destinationAddress.toString();
 
-<<<<<<< HEAD
     // Message needs to be encrypted
     const encryptedMessage = encrypt_message(
       addressString,
@@ -1104,41 +747,12 @@
       .split("")
       .map((c) => c.charCodeAt(0).toString(16).padStart(2, "0"))
       .join("");
-=======
-    // Check if the message is already encrypted (hex format)
-    const isPreEncrypted = /^[0-9a-fA-F]+$/.test(sendMessage.message);
-
-    let payload;
-    if (isPreEncrypted) {
-      // Message is already encrypted, just add the prefix
-      const prefix = "ciph_msg:"
-        .split("")
-        .map((c) => c.charCodeAt(0).toString(16).padStart(2, "0"))
-        .join("");
-      payload = prefix + sendMessage.message;
-    } else {
-      // Message needs to be encrypted
-      const encryptedMessage = encrypt_message(
-        addressString,
-        sendMessage.message
-      );
-      if (!encryptedMessage) {
-        throw new Error("Failed to encrypt message");
-      }
-      const prefix = "ciph_msg:"
-        .split("")
-        .map((c) => c.charCodeAt(0).toString(16).padStart(2, "0"))
-        .join("");
-      payload = prefix + encryptedMessage.to_hex();
-    }
->>>>>>> 47a3d620
 
     if (!payload) {
       throw new Error("Failed to create message payload");
     }
 
     try {
-<<<<<<< HEAD
       const summary = await this.estimateTransaction({
         address: destinationAddress,
         amount: BigInt(0.2 * 100_000_000),
@@ -1146,18 +760,6 @@
       });
 
       return summary;
-=======
-      const txId = await this.createTransaction(
-        {
-          address: destinationAddress,
-          amount: minimumAmount,
-          payload: payload,
-        },
-        sendMessage.password
-      );
-
-      return txId;
->>>>>>> 47a3d620
     } catch (error) {
       console.error("Error estimating transaction fees:", error);
       throw error;
@@ -1291,7 +893,6 @@
     const isDirectSelfMessage =
       destinationAddress.toString() === this.receiveAddress?.toString();
 
-<<<<<<< HEAD
     let isMessageTransaction = false;
     if (transaction.payload) {
       // Check if this is a message transaction by looking for the message prefix
@@ -1300,8 +901,6 @@
       );
     }
 
-=======
->>>>>>> 47a3d620
     // Check if we have an active conversation with this address
     const messagingStore = useMessagingStore.getState();
     const conversationManager = messagingStore?.conversationManager;
@@ -1319,7 +918,6 @@
       });
     }
 
-<<<<<<< HEAD
     // Only treat as self-message if it's a message transaction AND either direct self-message or has active conversation
     const isSelfMessage =
       isMessageTransaction && (isDirectSelfMessage || hasActiveConversation);
@@ -1336,28 +934,10 @@
       ? []
       : [new PaymentOutput(destinationAddress, transaction.amount)];
 
-=======
-    // Treat as self-message if either direct self-message or has active conversation
-    const isSelfMessage = isDirectSelfMessage || hasActiveConversation;
-    console.log("Transaction type:", {
-      isDirectSelfMessage,
-      hasActiveConversation,
-      isSelfMessage,
-    });
-
-    // For self-messages or active conversations, use receive address as both change and destination
->>>>>>> 47a3d620
     return new Generator({
       changeAddress: primaryAddress, // Always use primary address for change
       entries: this.context,
-<<<<<<< HEAD
       outputs: outputs,
-=======
-      // For self-messages, use empty array to only use change output
-      outputs: isSelfMessage
-        ? []
-        : [new PaymentOutput(destinationAddress, transaction.amount)],
->>>>>>> 47a3d620
       payload: transaction.payload,
       networkId: this.networkId,
       priorityFee: BigInt(0),
