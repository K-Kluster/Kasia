import { EventEmitter } from "eventemitter3";
import {
  Address,
  UtxoProcessor,
  UtxoContext,
  Generator,
  PaymentOutput,
  UtxoEntry,
  ITransaction,
  PendingTransaction,
  GeneratorSummary,
  FeeSource,
  sompiToKaspaString,
  kaspaToSompi,
  ITransactionOutput,
} from "kaspa-wasm";
import { KaspaClient } from "../utils/all-in-one";
import { encrypt_message } from "cipher";
import { DecryptionCache } from "../utils/decryption-cache";
import { CipherHelper } from "../utils/cipher-helper";
import {
  BlockAddedData,
  Output,
  PriorityFeeConfig,
  Transaction,
} from "../types/all";
import { UnlockedWallet } from "../types/wallet.type";
import {
  ExplorerOutput,
  ExplorerTransaction,
  TransactionId,
  getTransactionId,
  getTransactionPayload,
  getBlockTime,
  isExplorerTransaction,
  isITransaction,
} from "../types/transactions";
import { useMessagingStore } from "../store/messaging.store";
import { useWalletStore } from "../store/wallet.store";
import { WalletStorage } from "../utils/wallet-storage";

// Message related types
type DecodedMessage = {
  transactionId: string;
  senderAddress: string;
  recipientAddress: string;
  timestamp: number;
  content: string;
  amount: number;
  payload: string;
  fileData?: {
    type: string;
    name: string;
    size: number;
    mimeType: string;
    content: string;
  };
};

// strictly typed events
type AccountServiceEvents = {
  balance: (balance: {
    mature: bigint;
    pending: bigint;
    outgoing: bigint;
    matureDisplay: string;
    pendingDisplay: string;
    outgoingDisplay: string;
    matureUtxoCount: number;
    pendingUtxoCount: number;
  }) => void;
  utxosChanged: (utxos: UtxoEntry[]) => void;
  transactionReceived: (transaction: any) => void;
  messageReceived: (message: DecodedMessage) => void;
};

type SendMessageArgs = {
  toAddress: Address;
  message: string;
  password: string;
  amount?: bigint; // Optional custom amount, defaults to 0.2 KAS
  priorityFee?: PriorityFeeConfig; // Add priority fee support
};

type EstimateSendMessageFeesArgs = {
  toAddress: Address;
  message: string;
  priorityFee?: PriorityFeeConfig; // Add priority fee support
};

type SendMessageWithContextArgs = {
  toAddress: Address;
  message: string;
  password: string;
  theirAlias: string;
  priorityFee?: PriorityFeeConfig; // Add priority fee support
};

type CreateTransactionArgs = {
  address: Address;
  amount: bigint;
  payload: string;
  payloadSize?: number;
  messageLength?: number;
  priorityFee?: PriorityFeeConfig; // Add priority fee support
};

type CreateWithdrawTransactionArgs = {
  address: Address;
  amount: bigint;
  priorityFee?: PriorityFeeConfig; // Add priority fee support
};

type CreatePaymentWithMessageArgs = {
  address: Address;
  amount: bigint;
  payload: string;
  originalMessage?: string; // Add the original message for outgoing record creation
  priorityFee?: PriorityFeeConfig; // Add priority fee support
};

interface Conversation {
  conversationId: string;
  myAlias: string;
  theirAlias: string;
  kaspaAddress: string;
  status: string;
  createdAt: number;
  lastActivity: number;
  initiatedByMe: boolean;
}

export class AccountService extends EventEmitter<AccountServiceEvents> {
  processor: UtxoProcessor;
  context: UtxoContext;
  networkId: string;

  // only populated when started
  isStarted: boolean = false;
  receiveAddress: Address | null = null;

  private processedMessageIds: Set<string> = new Set();
  private monitoredConversations: Set<string> = new Set(); // Store monitored aliases
  private monitoredAddresses: Map<string, string> = new Map(); // Store address -> alias mappings
  private readonly MESSAGE_PREFIX_HEX = "636970685f6d73673a"; // "ciph_msg:" in hex
  private readonly MAX_PROCESSED_MESSAGES = 1000; // Prevent unlimited growth

  // Add password field
  private password: string | null = null;

  private conversations: Conversation[] = [];
  private conversationsLoaded = false;

  constructor(
    private readonly rpcClient: KaspaClient,
    private readonly unlockedWallet: UnlockedWallet
  ) {
    super();

    if (!rpcClient.rpc) {
      throw new Error("RPC client is not initialized");
    }

    this.networkId = rpcClient.networkId;

    this.processor = new UtxoProcessor({
      networkId: this.networkId,
      rpc: rpcClient.rpc,
    });
    this.context = new UtxoContext({ processor: this.processor });

    // Set password from unlocked wallet if available
    if (unlockedWallet.password) {
      this.password = unlockedWallet.password;
    }
  }

  // Add method to set password
  public setPassword(password: string) {
    if (!password) {
      throw new Error("Password cannot be empty");
    }
    console.log("Setting password in AccountService");
    this.password = password;
  }

  // Add method to check if password is set
  private ensurePasswordSet() {
    if (!this.password) {
      throw new Error("Password not set - cannot perform operation");
    }
  }

  private _emitBalanceUpdate() {
    const balance = this.context.balance;
    if (!balance) return;

    // Get UTXOs for counting
    const matureUtxos = this.context.getMatureRange(
      0,
      this.context.matureLength
    );
    const pendingUtxos = this.context.getPending();

    console.log("Balance update:", {
      matureUtxoCount: matureUtxos.length,
      pendingUtxoCount: pendingUtxos.length,
      mature: balance.mature.toString(),
      pending: balance.pending.toString(),
      outgoing: balance.outgoing.toString(),
    });

    this.emit("balance", {
      mature: balance.mature,
      pending: balance.pending,
      outgoing: balance.outgoing,
      matureDisplay: sompiToKaspaString(balance.mature),
      pendingDisplay: sompiToKaspaString(balance.pending),
      outgoingDisplay: sompiToKaspaString(balance.outgoing),
      matureUtxoCount: matureUtxos.length,
      pendingUtxoCount: pendingUtxos.length,
    });
  }

  private async _fetchTransactionDetails(txId: string, maxRetries = 10) {
    const retryDelay = 2000; // Changed to 2 seconds between retries

    for (let attempt = 0; attempt < maxRetries; attempt++) {
      try {
        const baseUrl =
          this.networkId === "mainnet"
            ? "https://api.kaspa.org"
            : "https://api-tn10.kaspa.org";
        const response = await fetch(
          `${baseUrl}/transactions/${txId}?inputs=true&outputs=true&resolve_previous_outpoints=no`
        );

        if (response.status === 404) {
          console.log(
            `Transaction ${txId} not yet available in API (attempt ${
              attempt + 1
            }/${maxRetries}), retrying in 2 seconds...`
          );
          await new Promise((resolve) => setTimeout(resolve, retryDelay));
          continue;
        }

        if (!response.ok) {
          throw new Error(
            `Failed to fetch transaction details: ${response.statusText}`
          );
        }

        const result = await response.json();
        console.log(
          `Successfully fetched transaction details for ${txId} on attempt ${
            attempt + 1
          }`
        );
        return result;
      } catch (error) {
        if (attempt === maxRetries - 1) {
          console.error(
            `Error fetching transaction details for ${txId} after ${maxRetries} attempts:`,
            error
          );
          return null;
        }
        console.log(
          `Attempt ${
            attempt + 1
          }/${maxRetries} failed, retrying in 2 seconds...`
        );
        await new Promise((resolve) => setTimeout(resolve, retryDelay));
      }
    }
    return null;
  }

  private async fetchHistoricalMessages() {
    if (!this.receiveAddress) return;

    try {
      console.log("Fetching historical messages...");
      const address = this.receiveAddress.toString();

      // Use the network-appropriate API endpoint
      const baseUrl =
        this.networkId === "mainnet"
          ? "https://api.kaspa.org"
          : "https://api-tn10.kaspa.org";
      const encodedAddress = encodeURIComponent(address);
      const response = await fetch(
        `${baseUrl}/addresses/${encodedAddress}/full-transactions-page?limit=50&before=0&after=0&resolve_previous_outpoints=no`
      );

      if (!response.ok) {
        throw new Error(
          `Failed to fetch historical transactions: ${response.statusText}`
        );
      }

      const data = await response.json();
      const transactions: ExplorerTransaction[] = data || [];

      console.log(`Found ${transactions.length} historical transactions`);

      // Update monitored conversations BEFORE processing messages
      await this.updateMonitoredConversations();

      // Process each transaction
      for (const tx of transactions) {
        const txId = tx.transaction_id;
        if (!txId || this.processedMessageIds.has(txId)) continue;

        // Check if this is a message transaction and involves our address
        if (
          this.isMessageOrHandshakeTransaction(tx) &&
          this.isTransactionForUs(tx)
        ) {
          console.log(`Processing historical message transaction: ${txId}`);
          await this.processMessageTransaction(tx, txId, Number(tx.block_time));
        }
      }

      console.log("Historical message fetch complete");
    } catch (error) {
      console.error("Error fetching historical messages:", error);
    }
  }

  async start() {
    try {
      // Get the receive address from the wallet
      const initialReceiveAddress =
        this.unlockedWallet.publicKeyGenerator.receiveAddress(
          this.networkId,
          0
        );

      // Ensure it has the proper network prefix
      this.receiveAddress = this.ensureAddressPrefix(initialReceiveAddress);

      console.log(
        "Using primary address for all operations:",
        this.receiveAddress.toString()
      );

      // Initialize UTXO processor first
      console.log("Starting UTXO processor...");
      await this.processor.start();

      // Set up event listeners before doing anything else
      console.log("Setting up event listeners...");

      // Set up balance change listener
      this.processor.addEventListener("balance", async () => {
        console.log("Balance event received");
        this._emitBalanceUpdate();
      });

      // Only track primary address
      const addressesToTrack = [this.receiveAddress!];

      // Now track addresses in UTXO processor
      console.log("Starting address tracking for primary address...");
      await this.context.trackAddresses(addressesToTrack);

      // Set up block subscription with optimized message handling
      console.log("Setting up block subscription...");
      await this.rpcClient.subscribeToBlockAdded(
        this.processBlockEvent.bind(this)
      );
      console.log("Successfully subscribed to block events");

      // Fetch historical messages after setup is complete
      await this.fetchHistoricalMessages();

      // Get initial state one more time to ensure we're up to date
      this._emitBalanceUpdate();

      this.isStarted = true;
    } catch (error) {
      console.error("Failed to start account service:", error);
      throw error;
    }
  }

  async stop() {
    console.log("Stopping UTXO subscription and processor...");
    try {
      // Stop the UTXO processor
      await this.processor.stop();

      // Clean up our local state
      this.isStarted = false;
      console.log("Successfully cleaned up UTXO subscription and processor");
    } catch (error) {
      console.error(
        "Failed to clean up UTXO subscription and processor:",
        error
      );
    }
  }

  public async createTransaction(
    transaction: CreateTransactionArgs,
    password: string
  ): Promise<TransactionId> {
    if (!this.isStarted || !this.rpcClient.rpc) {
      throw new Error("Account service is not started");
    }

    if (!this.receiveAddress) {
      throw new Error("Receive address not initialized");
    }

    if (!transaction.address) {
      throw new Error("Transaction address is required");
    }

    if (!transaction.amount) {
      throw new Error("Transaction amount is required");
    }

    console.log("=== CREATING TRANSACTION ===");
    const primaryAddress = this.receiveAddress;
    console.log(
      "Creating transaction from primary address:",
      primaryAddress.toString()
    );
    console.log(
      "Change will go back to primary address:",
      primaryAddress.toString()
    );
    console.log(`Destination: ${transaction.address.toString()}`);
    console.log(
      `Amount: ${Number(transaction.amount) / 100000000} KAS (${
        transaction.amount
      } sompi)`
    );
    console.log(`Payload length: ${transaction.payload.length / 2} bytes`);

    const privateKeyGenerator = WalletStorage.getPrivateKeyGenerator(
      this.unlockedWallet,
      password
    );

    if (!privateKeyGenerator) {
      throw new Error("Failed to generate private key");
    }

    if (!this.context) {
      throw new Error("UTXO context not initialized");
    }

    try {
      // Use our optimized generator creation method
      const generator = this._getGeneratorForTransaction(transaction);

      console.log("Generating transaction...");
      const pendingTransaction: PendingTransaction | null =
        await generator.next();

      if (!pendingTransaction) {
        throw new Error("Failed to generate transaction");
      }

      if ((await generator.next()) !== null) {
        throw new Error("Unexpected multiple transaction generation");
      }

      // Log the addresses that need signing
      const addressesToSign = pendingTransaction.addresses();
      console.log(
        `Transaction requires signing ${addressesToSign.length} addresses:`
      );
      addressesToSign.forEach((addr, i) => {
        console.log(`  Address ${i + 1}: ${addr.toString()}`);
      });

      // Always use receive key for all addresses since we only use primary address
      const privateKeys = pendingTransaction.addresses().map(() => {
        console.log("Using primary address key for signing");
        const key = privateKeyGenerator.receiveKey(0);
        if (!key) {
          throw new Error("Failed to generate private key for signing");
        }
        return key;
      });

      // Sign the transaction
      console.log("Signing transaction...");
      pendingTransaction.sign(privateKeys);

      // Submit the transaction
      console.log("Submitting transaction to network...");
      const txId: string = await pendingTransaction.submit(this.rpcClient.rpc);
      console.log(`Transaction submitted with ID: ${txId}`);
      console.log("========================");

      return txId;
    } catch (error) {
      console.error("Error creating transaction:", error);
      throw error;
    }
  }

  public async createPaymentWithMessage(
    paymentTransaction: CreatePaymentWithMessageArgs,
    password: string
  ): Promise<TransactionId> {
    if (!this.isStarted || !this.rpcClient.rpc) {
      throw new Error("Account service is not started");
    }

    if (!this.receiveAddress) {
      throw new Error("Receive address not initialized");
    }

    if (!paymentTransaction.address) {
      throw new Error("Transaction address is required");
    }

    if (!paymentTransaction.amount) {
      throw new Error("Transaction amount is required");
    }

    console.log("=== CREATING PAYMENT WITH MESSAGE ===");
    const primaryAddress = this.receiveAddress;
    console.log(
      "Creating payment from primary address:",
      primaryAddress.toString()
    );
    console.log(
      "Change will go back to primary address:",
      primaryAddress.toString()
    );
    console.log(`Destination: ${paymentTransaction.address.toString()}`);
    console.log(
      `Amount: ${Number(paymentTransaction.amount) / 100000000} KAS (${
        paymentTransaction.amount
      } sompi)`
    );
    console.log(
      `Payload length: ${paymentTransaction.payload.length / 2} bytes`
    );

    const privateKeyGenerator = WalletStorage.getPrivateKeyGenerator(
      this.unlockedWallet,
      password
    );

    if (!privateKeyGenerator) {
      throw new Error("Failed to generate private key");
    }

    if (!this.context) {
      throw new Error("UTXO context not initialized");
    }

    try {
      // Use a modified generator that sends to recipient but includes payload
      const generator =
        await this._getGeneratorForPaymentWithMessage(paymentTransaction);

      console.log("Generating payment transaction...");
      const pendingTransaction: PendingTransaction | null =
        await generator.next();

      if (!pendingTransaction) {
        throw new Error("Failed to generate transaction");
      }

      if ((await generator.next()) !== null) {
        throw new Error("Unexpected multiple transaction generation");
      }

      // Log the addresses that need signing
      const addressesToSign = pendingTransaction.addresses();
      console.log(
        `Transaction requires signing ${addressesToSign.length} addresses:`
      );
      addressesToSign.forEach((addr, i) => {
        console.log(`  Address ${i + 1}: ${addr.toString()}`);
      });

      // Always use receive key for all addresses since we only use primary address
      const privateKeys = pendingTransaction.addresses().map(() => {
        console.log("Using primary address key for signing");
        const key = privateKeyGenerator.receiveKey(0);
        if (!key) {
          throw new Error("Failed to generate private key for signing");
        }
        return key;
      });

      // Sign the transaction
      console.log("Signing transaction...");
      pendingTransaction.sign(privateKeys);

      // Submit the transaction
      console.log("Submitting transaction to network...");

      const txId: string = await pendingTransaction.submit(this.rpcClient.rpc);

      console.log(`Payment with message submitted with ID: ${txId}`);

      // Create a message record for the sender to show they sent this payment
      if (this.receiveAddress) {
        try {
          // Parse the payload to extract the payment details
          const hexToString = (hex: string) => {
            let str = "";
            for (let i = 0; i < hex.length; i += 2) {
              str += String.fromCharCode(parseInt(hex.substr(i, 2), 16));
            }
            return str;
          };

          // Remove the ciph_msg: prefix and parse the message
          const prefixLength = "636970685f6d73673a".length; // "ciph_msg:" in hex
          const messageHex = paymentTransaction.payload.substring(prefixLength);
          const messageStr = hexToString(messageHex);
          const parts = messageStr.split(":");

          if (parts.length >= 3 && parts[1] === "payment") {
            // For outgoing messages, we don't decrypt - we already know the content!
            // New simplified format: parts[0] = "1", parts[1] = "payment", parts[2] = encrypted_payload

            // We need to recreate the payment payload that was originally encrypted
            // This should match the structure that was passed to createPaymentWithMessage
            const paymentAmount = Number(paymentTransaction.amount) / 100000000;

            // Create payment content using the original message if available
            const paymentContent = JSON.stringify({
              type: "payment",
              message: paymentTransaction.originalMessage || "Payment sent",
              amount: paymentAmount,
              timestamp: Math.floor(Date.now() / 1000),
              version: 1,
            });

            // Create outgoing message record - no decryption needed!
            const outgoingMessage: DecodedMessage = {
              transactionId: txId,
              senderAddress: this.receiveAddress.toString(),
              recipientAddress: paymentTransaction.address.toString(),
              timestamp: Math.floor(Date.now() / 1000),
              content: paymentContent,
              amount: paymentAmount,
              payload: paymentTransaction.payload,
            };
            const messagingStore = useMessagingStore.getState();
            if (messagingStore) {
              const myAddress = this.receiveAddress.toString();
              messagingStore.storeMessage(outgoingMessage, myAddress);
              messagingStore.loadMessages(myAddress);
            }

            console.log("Created outgoing payment message record for sender");
          }
        } catch (error) {
          console.warn(
            "Could not create outgoing payment message record:",
            error
          );
        }
      }

      console.log("========================");

      return txId;
    } catch (error) {
      console.error("Error creating payment with message:", error);
      throw error;
    }
  }

  public async createWithdrawTransaction(
    withdrawTransaction: CreateWithdrawTransactionArgs,
    password: string
  ) {
    if (!this.isStarted || !this.rpcClient.rpc) {
      throw new Error("Account service is not started");
    }

    if (!this.receiveAddress) {
      throw new Error("Receive address not initialized");
    }

    if (!withdrawTransaction.address) {
      throw new Error("Transaction address is required");
    }

    if (!withdrawTransaction.amount) {
      throw new Error("Transaction amount is required");
    }

    console.log("=== CREATING WITHDRAW TRANSACTION ===");
    const primaryAddress = this.receiveAddress;
    console.log(
      "Creating withdraw transaction from primary address:",
      primaryAddress.toString()
    );
    console.log(
      "Change will go back to primary address:",
      primaryAddress.toString()
    );
    console.log(`Destination: ${withdrawTransaction.address.toString()}`);
    console.log(
      `Amount: ${Number(withdrawTransaction.amount) / 100000000} KAS (${
        withdrawTransaction.amount
      } sompi)`
    );
    const privateKeyGenerator = WalletStorage.getPrivateKeyGenerator(
      this.unlockedWallet,
      password
    );

    if (!privateKeyGenerator) {
      throw new Error("Failed to generate private key");
    }

    if (!this.context) {
      throw new Error("UTXO context not initialized");
    }

    try {
      // Use our optimized generator creation method
      const generator =
        this._getGeneratorForWithdrawTransaction(withdrawTransaction);

      console.log("Generating transaction...");
      const pendingTransaction: PendingTransaction | null =
        await generator.next();

      if (!pendingTransaction) {
        throw new Error("Failed to generate transaction");
      }

      // Log the addresses that need signing
      const addressesToSign = pendingTransaction.addresses();
      console.log(
        `Transaction requires signing ${addressesToSign.length} addresses:`
      );
      addressesToSign.forEach((addr, i) => {
        console.log(`  Address ${i + 1}: ${addr.toString()}`);
      });

      // Always use receive key for all addresses since we only use primary address
      const privateKeys = pendingTransaction.addresses().map(() => {
        console.log("Using primary address key for signing");
        const key = privateKeyGenerator.receiveKey(0);
        if (!key) {
          throw new Error("Failed to generate private key for signing");
        }
        return key;
      });

      // Sign the transaction
      console.log("Signing transaction...");
      pendingTransaction.sign(privateKeys);

      // Submit the transaction
      console.log("Submitting transaction to network...");

      const txId: string = await pendingTransaction.submit(this.rpcClient.rpc);

      // reset the context to workaround "withdraw all" use-case where change address isn't the user
      // @IMPROVEMENT: this could be only executed when "withdraw all", currently done even if it's partial
      await this.context.clear();
      await this.context.trackAddresses([this.receiveAddress!]);

      console.log(`Transaction submitted with ID: ${txId}`);
      console.log("========================");

      return txId;
    } catch (error) {
      console.error("Error creating transaction:", error);
      throw error;
    }
  }

  public async estimateTransaction(transaction: CreateTransactionArgs) {
    if (!this.isStarted) {
      throw new Error("Account service is not started");
    }

    return this._getGeneratorForTransaction(transaction).estimate();
  }

  // Add method to load conversations
  private async loadConversations(): Promise<void> {
    try {
      // If conversations are already loaded and we have some, return
      if (this.conversationsLoaded && this.conversations.length > 0) {
        return;
      }

      // Maximum number of retries
      const maxRetries = 10;
      let retries = 0;

      while (!this.conversationsLoaded && retries < maxRetries) {
        // Wait for conversations to load
        await new Promise((resolve) => setTimeout(resolve, 100));

        // Check if we have conversations
        if (this.conversations && this.conversations.length > 0) {
          this.conversationsLoaded = true;
          console.log("Conversations loaded:", this.conversations.length);
          break;
        }

        retries++;
        console.log("Waiting for conversations... attempt", retries);
      }

      // If we still don't have conversations, log a warning but continue
      if (!this.conversationsLoaded) {
        console.warn("Could not load conversations after maximum retries");
        // Set loaded to true anyway to prevent further retries
        this.conversationsLoaded = true;
      }
    } catch (error) {
      console.error("Error loading conversations:", error);
      // Set loaded to true to prevent further retries
      this.conversationsLoaded = true;
    }
  }

  public async sendMessage(
    sendMessage: SendMessageArgs
  ): Promise<TransactionId> {
    this.ensurePasswordSet();
    // Use custom amount if provided, otherwise default to 0.2 KAS
    const defaultAmount = kaspaToSompi("0.2");
    const messageAmount = sendMessage.amount || defaultAmount;

    if (!messageAmount) {
      throw new Error("Message amount missing");
    }

    if (!sendMessage.toAddress) {
      throw new Error("Destination address is required");
    }

    if (!sendMessage.message) {
      throw new Error("Message is required");
    }

    if (!sendMessage.password) {
      throw new Error("Password is required");
    }

    const destinationAddress = this.ensureAddressPrefix(sendMessage.toAddress);
    const addressString = destinationAddress.toString();

    // Check if the message is already encrypted (hex format)
    const isPreEncrypted = /^[0-9a-fA-F]+$/.test(sendMessage.message);

    let payload;
    if (isPreEncrypted) {
      // Message is already encrypted, just add the prefix
      const prefix = "ciph_msg:"
        .split("")
        .map((c) => c.charCodeAt(0).toString(16).padStart(2, "0"))
        .join("");
      payload = prefix + sendMessage.message;
    } else {
      console.log("ENCRYPT MESSAGE", sendMessage.message);
      // Message needs to be encrypted
      const encryptedMessage = encrypt_message(
        addressString,
        sendMessage.message
      );
      if (!encryptedMessage) {
        throw new Error("Failed to encrypt message");
      }
      const prefix = "ciph_msg:"
        .split("")
        .map((c) => c.charCodeAt(0).toString(16).padStart(2, "0"))
        .join("");
      payload = prefix + encryptedMessage.to_hex();
    }

    if (!payload) {
      throw new Error("Failed to create message payload");
    }

    try {
      const txId = await this.createTransaction(
        {
          address: destinationAddress,
          amount: messageAmount,
          payload: payload,
          priorityFee: sendMessage.priorityFee,
        },
        sendMessage.password
      );

      return txId;
    } catch (error) {
      console.error("Error sending message:", error);
      throw error;
    }
  }

  public async estimateSendMessageFees(
    sendMessage: EstimateSendMessageFeesArgs
  ): Promise<GeneratorSummary> {
    if (!sendMessage.toAddress) {
      throw new Error("Destination address is required");
    }

    if (!sendMessage.message) {
      throw new Error("Message is required");
    }

    const destinationAddress = this.ensureAddressPrefix(sendMessage.toAddress);
    const addressString = destinationAddress.toString();

    // Message needs to be encrypted
    const encryptedMessage = encrypt_message(
      addressString,
      sendMessage.message
    );

    if (!encryptedMessage) {
      throw new Error("Failed to encrypt message");
    }

    const prefix = "ciph_msg";
    const version = "1";
    const messageType = "comm";
    const payload = `${prefix}:${version}:${messageType}:b4e3da89391b:${encryptedMessage.to_hex()}`;

    const payloadHex = payload
      .split("")
      .map((c) => c.charCodeAt(0).toString(16).padStart(2, "0"))
      .join("");

    if (!payload) {
      throw new Error("Failed to create message payload");
    }

    try {
      const summary = await this.estimateTransaction({
        address: destinationAddress,
        amount: BigInt(0.2 * 100_000_000),
        payload: payloadHex,
        priorityFee: sendMessage.priorityFee,
      });

      return summary;
    } catch (error) {
      console.error("Error estimating transaction fees:", error);
      throw error;
    }
  }

  /**
   * Helper function to handle SEC1 format compatibility
   * for pre-encrypted messages
   */
  private adjustForSEC1Format(encryptedHex: string): string {
    // Check if the key starts with 02 or 03 (compressed SEC1 format)
    const keyStart = encryptedHex.substring(24, 26);
    if (keyStart !== "02" && keyStart !== "03") {
      return encryptedHex; // Not a SEC1 key, return unchanged
    }

    console.log("Detected SEC1 compressed key format in pre-encrypted message");

    // Extract components
    const nonce = encryptedHex.substring(0, 24);
    const ephemeralPublicKey = encryptedHex.substring(24, 24 + 66);
    const ciphertext = encryptedHex.substring(24 + 66);

    // Extract the X coordinate (without the 02/03 prefix)
    const publicKeyWithoutPrefix = ephemeralPublicKey.substring(2);

    // The public key should be exactly 32 bytes (64 hex chars)
    // If it's shorter, pad it with zeros at the end
    const paddedPublicKey = publicKeyWithoutPrefix.padEnd(64, "0");

    // Create new hex with padded public key
    const modifiedHex = nonce + paddedPublicKey + ciphertext;
    console.log("Adjusted hex for SEC1 format compatibility");

    return modifiedHex;
  }

  /**
   * Send a message using a pre-encrypted hex value from the visualizer
   * Use this to test sending a message with known-good encryption
   */
  public async sendPreEncryptedMessage(
    toAddress: Address,
    preEncryptedHex: string,
    password: string
  ) {
    const minimumAmount = kaspaToSompi("0.2");

    if (!minimumAmount) {
      throw new Error("Minimum amount missing");
    }

    // Ensure the destination address has the proper prefix
    const destinationAddress = this.ensureAddressPrefix(toAddress);
    console.log(
      "Sending pre-encrypted message to:",
      destinationAddress.toString()
    );
    console.log("Pre-encrypted message:", preEncryptedHex);

    // Ensure the pre-encrypted message is compatible with the Rust code
    const adjustedHex = this.adjustForSEC1Format(preEncryptedHex);

    const prefix = "ciph_msg:"
      .split("")
      .map((c) => c.charCodeAt(0).toString(16).padStart(2, "0"))
      .join("");

    // Use the provided pre-encrypted hex directly
    const payload = prefix + adjustedHex;
    console.log("Final transaction payload:", payload);

    return this.createTransaction(
      {
        address: destinationAddress,
        amount: minimumAmount,
        payload: payload,
        priorityFee: { amount: BigInt(0), source: FeeSource.SenderPays },
      },
      password
    );
  }

  public getMatureUtxos() {
    if (!this.isStarted) {
      throw new Error("Account service is not started");
    }

    return this.context.getMatureRange(0, this.context.matureLength);
  }

  /**
   * Helper method to ensure an address has the proper network prefix
   */
  private ensureAddressPrefix(address: Address): Address {
    const addressString = address.toString();

    // If address already has a prefix, return it unchanged
    if (addressString.includes(":")) {
      return address;
    }

    // Add appropriate prefix based on network
    let prefixedAddressString = addressString;
    if (this.networkId === "testnet-10" || this.networkId === "testnet-11") {
      prefixedAddressString = `kaspatest:${addressString}`;
    } else if (this.networkId === "mainnet") {
      prefixedAddressString = `kaspa:${addressString}`;
    } else if (this.networkId === "devnet") {
      prefixedAddressString = `kaspadev:${addressString}`;
    }

    console.log(`Added prefix to address: ${prefixedAddressString}`);
    return new Address(prefixedAddressString);
  }

  private _getGeneratorForTransaction(transaction: CreateTransactionArgs) {
    if (!this.isStarted) {
      throw new Error("Account service is not started");
    }

    // Ensure both addresses have the correct prefixes
    const destinationAddress = this.ensureAddressPrefix(transaction.address);
    const primaryAddress = this.ensureAddressPrefix(this.receiveAddress!);

    // Log both addresses for debugging
    console.log("Using destination address:", destinationAddress.toString());
    console.log("Using primary address for change:", primaryAddress.toString());

    // Check if this is a direct self-message (sending to our own receive address)
    const isDirectSelfMessage =
      destinationAddress.toString() === this.receiveAddress?.toString();

    let isMessageTransaction = false;
    if (transaction.payload) {
      // Check if this is a message transaction by looking for the message prefix
      isMessageTransaction = transaction.payload.startsWith(
        this.MESSAGE_PREFIX_HEX
      );
    }

    // Check if we have an active conversation with this address
    const messagingStore = useMessagingStore.getState();
    const conversationManager = messagingStore?.conversationManager;
    let hasActiveConversation = false;

    if (conversationManager) {
      const conversations = conversationManager.getMonitoredConversations();
      hasActiveConversation = conversations.some(
        (conv) => conv.address === destinationAddress.toString()
      );
      console.log("Active conversation check:", {
        destinationAddress: destinationAddress.toString(),
        hasActiveConversation,
        conversations: conversations,
      });
    }

    // Only treat as self-message if it's a message transaction AND either direct self-message or has active conversation
    const isSelfMessage =
      isMessageTransaction && (isDirectSelfMessage || hasActiveConversation);
    console.log("Transaction type:", {
      isDirectSelfMessage,
      hasActiveConversation,
      isMessageTransaction,
      isSelfMessage,
    });

    // For regular transactions, always use the specified amount and destination
    // For self-messages, use empty outputs array to only use change output
    const outputs = isSelfMessage
      ? []
      : [new PaymentOutput(destinationAddress, transaction.amount)];

    // Calculate additional fee based on fee rate difference
    let additionalFee = BigInt(0);

    if (
      transaction.priorityFee?.feerate &&
      transaction.priorityFee.feerate > 1
    ) {
      // Estimate transaction mass (typical message transaction ~2500-3000 grams)
      const estimatedMass = 2800; // grams - rough estimate for message transaction
      const baseFeeRate = 1; // sompi per gram
      const additionalFeeRate = transaction.priorityFee.feerate - baseFeeRate;
      additionalFee = BigInt(Math.floor(additionalFeeRate * estimatedMass));

      console.log("Calculated additional priority fee:", {
        selectedFeeRate: transaction.priorityFee.feerate,
        baseFeeRate,
        additionalFeeRate,
        estimatedMass,
        additionalFeeSompi: additionalFee.toString(),
        additionalFeeKAS: Number(additionalFee) / 100_000_000,
      });
    } else if (
      transaction.priorityFee?.amount &&
      transaction.priorityFee.amount > 0
    ) {
      additionalFee = transaction.priorityFee.amount;
      console.log(
        "Using explicit priority fee amount:",
        additionalFee.toString()
      );
    }

    console.log("Final priority fee for Generator:", additionalFee.toString());

    return new Generator({
      changeAddress: primaryAddress,
      entries: this.context,
      outputs: outputs,
      payload: transaction.payload,
      networkId: this.networkId,
      priorityFee: additionalFee,
    });
  }

  private async _getGeneratorForPaymentWithMessage(
    transaction: CreatePaymentWithMessageArgs
  ) {
    if (!this.isStarted) {
      throw new Error("Account service is not started");
    }

    console.log("Using destination address:", transaction.address.toString());

    const generateSummary = await this.estimateTransaction({
      address: transaction.address,
      amount: transaction.amount,
      payload: transaction.payload,
      priorityFee: transaction.priorityFee,
    });

    const estimatedFees = generateSummary.fees;

    const matureBalance = this.context.balance?.mature ?? 0n;

    const isFullBalance = transaction.amount + estimatedFees >= matureBalance;

    console.log("is full balance?:", {
      requestedAmount: transaction.amount.toString(),
      matureBalance: this.context.balance?.mature.toString(),
      isFullBalance,
    });

    // if thats the case, use destination as change address and ReceiverPays fees
    const changeAddress = isFullBalance
      ? new Address(transaction.address.toString())
      : this.receiveAddress!;

    // use ReceiverPays for full balance to avoid insufficient funds
    const priorityFee = isFullBalance
      ? {
          amount: BigInt(0),
          source: FeeSource.ReceiverPays,
        }
      : transaction.priorityFee || {
          amount: BigInt(0),
          source: FeeSource.SenderPays,
        };

    return new Generator({
      changeAddress,
      entries: this.context,
      outputs: [new PaymentOutput(transaction.address, transaction.amount)],
      networkId: this.networkId,
      priorityFee,
      payload: transaction.payload,
    });
  }

  private _getGeneratorForWithdrawTransaction(
    transaction: CreateWithdrawTransactionArgs
  ) {
    if (!this.isStarted) {
      throw new Error("Account service is not started");
    }

    console.log("Using destination address:", transaction.address.toString());

    const isFullBalance = transaction.amount === this.context.balance?.mature;

    const changeAddress = isFullBalance
      ? new Address(transaction.address.toString())
      : this.receiveAddress!;

    return new Generator({
      changeAddress,
      entries: this.context,
      // priorityEntries: this.context.getMatureRange(0, this.context.matureLength),
      outputs: [new PaymentOutput(transaction.address, transaction.amount)],
      networkId: this.networkId,
      priorityFee: transaction.priorityFee || {
        amount: BigInt(0),
        source: FeeSource.ReceiverPays,
      },
    });
  }

  private isMessageOrHandshakeTransaction(
    tx: ITransaction | ExplorerTransaction
  ): boolean {
    return tx?.payload?.startsWith(this.MESSAGE_PREFIX_HEX) ?? false;
  }

  private async processMessageTransaction(
    tx: ITransaction | ExplorerTransaction,
    blockHash: string,
    blockTime: number,
    maxRetries = 10
  ) {
    try {
      const walletAddress =
        this.unlockedWallet.publicKeyGenerator.receiveAddress(
          this.networkId,
          0
        );
      const stringWalletAddress = walletAddress.toString();

<<<<<<< HEAD
      const txId = getTransactionId(tx);
=======
      const txId = tx.verboseData?.transactionId;
>>>>>>> 89e0478a
      if (!txId) {
        console.warn("Transaction ID is missing in real-time processing");
        return;
      }

      // 🚀 OPTIMIZATION: Skip if we know this transaction failed decryption before
      if (DecryptionCache.hasFailed(stringWalletAddress, txId)) {
        if (process.env.NODE_ENV === "development") {
          console.debug(`Real-time: Skipping known failed decryption: ${txId}`);
        }
        return;
      }

      // Get sender address from transaction inputs
      let senderAddress = null;
      if (isITransaction(tx) && tx.inputs && tx.inputs.length > 0) {
        const input = tx.inputs[0];
        const prevTxId = input.previousOutpoint?.transactionId;
        const prevOutputIndex = input.previousOutpoint?.index;

        if (prevTxId && typeof prevOutputIndex === "number") {
          try {
            const prevTx = await this._fetchTransactionDetails(
              prevTxId,
              maxRetries
            );
            if (prevTx?.outputs && prevTx.outputs[prevOutputIndex]) {
              const output = prevTx.outputs[prevOutputIndex];
              senderAddress = output.script_public_key_address;
            }
          } catch (error) {
            console.error("Error getting sender address:", error);
          }
        }
      } else if (
        isExplorerTransaction(tx) &&
        tx.inputs &&
        tx.inputs.length > 0
      ) {
        senderAddress = tx.inputs[0].previous_outpoint_address;
      }

      // If we still don't have a sender address, use the change output address
      if (!senderAddress && tx.outputs && tx.outputs.length > 1) {
        if (isITransaction(tx)) {
          senderAddress = tx.outputs[1].verboseData?.scriptPublicKeyAddress;
        } else {
          senderAddress = tx.outputs[1].script_public_key_address;
        }
      }

      // Get the recipient address from the outputs
      let recipientAddress = null;
      if (tx.outputs && tx.outputs.length > 0) {
        if (isITransaction(tx)) {
          recipientAddress = tx.outputs[0].verboseData?.scriptPublicKeyAddress;
        } else {
          recipientAddress = tx.outputs[0].script_public_key_address;
        }
      }

      // Process the message
      const payload = getTransactionPayload(tx);
      if (!payload.startsWith(this.MESSAGE_PREFIX_HEX)) {
        return;
      }

      try {
        this.ensurePasswordSet();
      } catch (error) {
        return;
      }

      const messageHex = tx.payload.substring(this.MESSAGE_PREFIX_HEX.length);
      const handshakePrefix = "313a68616e647368616b653a";
      const commPrefix = "313a636f6d6d3a";
      const paymentPrefix = "313a7061796d656e743a"; // "1:payment:" in hex

      let messageType = "unknown";
      let isHandshake = false;
      let targetAlias = null;
      let encryptedHex = messageHex;

      if (messageHex.startsWith(handshakePrefix)) {
        messageType = "handshake";
        isHandshake = true;
        encryptedHex = messageHex;
      } else if (messageHex.startsWith(commPrefix)) {
        const hexToString = (hex: string) => {
          let str = "";
          for (let i = 0; i < hex.length; i += 2) {
            str += String.fromCharCode(parseInt(hex.substr(i, 2), 16));
          }
          return str;
        };

        const messageStr = hexToString(messageHex);
        const parts = messageStr.split(":");

        if (parts.length >= 4) {
          messageType = "comm";
          targetAlias = parts[2];
          encryptedHex = parts[3];
        }
      } else if (messageHex.startsWith(paymentPrefix)) {
        messageType = "payment";
        // For payments, we don't need to parse aliases - just get the encrypted content
        // New format: 1:payment:{encrypted_payload}
        const hexToString = (hex: string) => {
          let str = "";
          for (let i = 0; i < hex.length; i += 2) {
            str += String.fromCharCode(parseInt(hex.substr(i, 2), 16));
          }
          return str;
        };

        const messageStr = hexToString(messageHex);
        const parts = messageStr.split(":");

        if (parts.length >= 3) {
          // parts[0] = "1", parts[1] = "payment", parts[2] = encrypted_payload
          encryptedHex = parts[2];
        }
      }

      const isMonitoredAddress =
        (senderAddress && this.monitoredAddresses.has(senderAddress)) ||
        (recipientAddress && this.monitoredAddresses.has(recipientAddress));
      const isCommForUs =
        messageType === "comm" &&
        targetAlias &&
        this.monitoredConversations.has(targetAlias);

      // For payments, check if the sender address is one we're monitoring
      // (i.e., we have a conversation with them OR they sent us a payment)
      const isPaymentForUs =
        messageType === "payment" &&
        (isMonitoredAddress ||
          recipientAddress === this.receiveAddress?.toString());

      try {
        const privateKeyGenerator = WalletStorage.getPrivateKeyGenerator(
          this.unlockedWallet,
          this.password!
        );

        let decryptedContent = "";
        let decryptionSuccess = false;

        try {
          const privateKey = privateKeyGenerator.receiveKey(0);
          const txId = getTransactionId(tx);
          if (!txId) {
            throw new Error("Transaction ID is missing");
          }
          const result = await CipherHelper.tryDecrypt(
            encryptedHex,
            privateKey.toString(),
            txId
          );
          decryptedContent = result;
          decryptionSuccess = true;

          if (decryptedContent.includes('"type":"handshake"')) {
            messageType = "handshake";
            isHandshake = true;
            try {
              console.log({ decryptedContent });
              const handshakeData = JSON.parse(decryptedContent);
              if (handshakeData.isResponse) {
                await this.updateMonitoredConversations();
              }
            } catch (error) {
              console.error("Error parsing handshake data:", error);
            }
          }
        } catch (error) {
          if (process.env.NODE_ENV === "development") {
            console.debug(`Failed to decrypt with receive key:`, error);
          }
        }

        if (!decryptionSuccess) {
          try {
            const privateKey = privateKeyGenerator.changeKey(0);
            const txId = getTransactionId(tx);
            if (!txId) {
              throw new Error("Transaction ID is missing");
            }
            const result = await CipherHelper.tryDecrypt(
              encryptedHex,
              privateKey.toString(),
              txId
            );
            decryptedContent = result;
            decryptionSuccess = true;

            if (decryptedContent.includes('"type":"handshake"')) {
              messageType = "handshake";
              isHandshake = true;
              try {
                const handshakeData = JSON.parse(decryptedContent);
                if (handshakeData.isResponse) {
                  await this.updateMonitoredConversations();
                }
              } catch (error) {
                console.error("Error parsing handshake data:", error);
              }
            }
          } catch (error) {
            if (process.env.NODE_ENV === "development") {
              console.debug(`Failed to decrypt with change key:`, error);
            }
          }
        }

        // 🚀 OPTIMIZATION: Mark decryption result in cache
        if (decryptionSuccess) {
          DecryptionCache.markSuccess(stringWalletAddress, txId);
          if (process.env.NODE_ENV === "development") {
            console.debug(
              `Real-time: Successful decryption for ${txId} - removed from failed cache if present`
            );
          }
        } else {
          DecryptionCache.markFailed(stringWalletAddress, txId);
          if (process.env.NODE_ENV === "development") {
            console.debug(
              `Real-time: Failed decryption for ${txId} - marked as failed in cache`
            );
          }
        }

        if (
          decryptionSuccess &&
          (isHandshake || isMonitoredAddress || isCommForUs || isPaymentForUs)
        ) {
          const message: DecodedMessage = {
            transactionId: txId,
            senderAddress: senderAddress || "Unknown",
            recipientAddress: recipientAddress || "Unknown",
            timestamp: blockTime,
            content: decryptedContent,
            amount: Number(tx.outputs[0].value) / 100000000,
            payload: tx.payload,
          };

          const messagingStore = useMessagingStore.getState();
          if (messagingStore) {
            messagingStore.storeMessage(message, stringWalletAddress);
            messagingStore.loadMessages(stringWalletAddress);
          }

          if (isHandshake) {
            await this.updateMonitoredConversations();
          }

          this.emit("messageReceived", message);
        }
      } catch (error) {
        console.error("Error processing message:", error);
      }
    } catch (error) {
      console.error(
        `Error processing message transaction ${tx.verboseData?.transactionId}:`,
        error
      );
    }
  }

  private isTransactionForUs(tx: ExplorerTransaction): boolean {
    if (!this.receiveAddress) return false;
    const ourAddress = this.receiveAddress.toString();

    // Helper function to extract address from output
    const getOutputAddress = (output: ExplorerOutput): string | null => {
      // For API transactions, we only need to check script_public_key_address
      return output?.script_public_key_address || null;
    };

    // Check if this is a message transaction
    const isMessageTx = this.isMessageOrHandshakeTransaction(tx);
    if (!isMessageTx) return false;

    // For message transactions, check if any output involves our address
    // Don't assume specific amounts - handshakes can use any amount
    if (tx.outputs) {
      for (const output of tx.outputs) {
        const address = getOutputAddress(output);
        if (address === ourAddress) {
          return true; // We're involved if we're either sender or recipient
        }
      }
    }

    return false;
  }

  public async sendMessageWithContext(sendMessage: SendMessageWithContextArgs) {
    this.ensurePasswordSet();

    // Ensure we have our receive address
    if (!this.receiveAddress) {
      throw new Error("Receive address not initialized");
    }

    const minimumAmount = kaspaToSompi("0.2");

    if (!minimumAmount) {
      throw new Error("Minimum amount missing");
    }

    if (!sendMessage.toAddress) {
      throw new Error("Destination address is required");
    }

    if (!sendMessage.message) {
      throw new Error("Message is required");
    }

    if (!sendMessage.password) {
      throw new Error("Password is required");
    }

    if (!sendMessage.theirAlias) {
      throw new Error("Conversation alias is required");
    }

    // Get the conversation manager from the messaging store
    const messagingStore = useMessagingStore.getState();
    const conversationManager = messagingStore.conversationManager;
    if (!conversationManager) {
      throw new Error("Conversation manager not initialized");
    }

    // For self-messages, we still want to encrypt using the conversation partner's address
    const conversation = conversationManager.getConversationByAlias(
      sendMessage.theirAlias
    );
    if (!conversation) {
      throw new Error("Could not find conversation for the given alias");
    }

    console.log("Encryption details:", {
      conversationPartnerAddress: conversation.kaspaAddress,
      ourAddress: this.receiveAddress?.toString(),
      theirAlias: sendMessage.theirAlias,
      destinationAddress: this.receiveAddress?.toString(),
      conversation: conversation,
    });

    // Use the conversation partner's address for encryption, even though we're sending to ourselves
    const encryptedMessage = encrypt_message(
      conversation.kaspaAddress,
      sendMessage.message
    );
    if (!encryptedMessage) {
      throw new Error("Failed to encrypt message");
    }

    // Create the payload with conversation context
    const prefix = "ciph_msg";
    const version = "1"; // Use the current protocol version
    const messageType = "comm"; // Use comm type for conversation messages
    const payload = `${prefix}:${version}:${messageType}:${
      sendMessage.theirAlias
    }:${encryptedMessage.to_hex()}`;

    // Convert the payload to hex
    const payloadHex = payload
      .split("")
      .map((c) => c.charCodeAt(0).toString(16).padStart(2, "0"))
      .join("");

    try {
      // Always send to our own address for self-send messages
      const destinationAddress = new Address(this.receiveAddress.toString());

      // Send to our own address
      const txId = await this.createTransaction(
        {
          address: destinationAddress,
          amount: minimumAmount,
          payload: payloadHex,
          priorityFee: sendMessage.priorityFee,
        },
        sendMessage.password
      );

      return txId;
    } catch (error) {
      console.error("Error sending message with context:", error);
      throw error;
    }
  }

  private async updateMonitoredConversations() {
    try {
      const { useMessagingStore } = await import("../store/messaging.store");
      const messagingStore = useMessagingStore.getState();
      const conversationManager = messagingStore?.conversationManager;

      if (!conversationManager) return;

      // Update our monitored conversations
      this.monitoredConversations.clear();
      this.monitoredAddresses.clear();
      const conversations = conversationManager.getMonitoredConversations();

      // Silently update monitored conversations
      conversations.forEach((conv: { alias: string; address: string }) => {
        this.monitoredConversations.add(conv.alias);
        this.monitoredAddresses.set(conv.address, conv.alias);
      });
    } catch (error) {
      console.error("Error updating monitored conversations:", error);
    }
  }

  private async processBlockEvent(event: BlockAddedData) {
    try {
      const blockTime =
        Number(event?.data?.block?.header?.timestamp) || Date.now();
      const blockHash = event?.data?.block?.header?.hash;
      const transactions = event?.data?.block?.transactions || [];

      // Process transactions silently
      const txOutputsMap = new Map<string, ITransactionOutput[]>();
      transactions.forEach((tx) => {
        if (tx.outputs && tx.verboseData?.transactionId) {
          txOutputsMap.set(tx.verboseData.transactionId, tx.outputs);
        }
      });

      await this.updateMonitoredConversations();

      for (const tx of transactions) {
        const txId = tx.verboseData?.transactionId;
        if (!txId || this.processedMessageIds.has(txId)) continue;

        if (this.isMessageOrHandshakeTransaction(tx)) {
          // mark the txId as processed to avoid duplicate processing
          this.processedMessageIds.add(txId);
          if (this.processedMessageIds.size > this.MAX_PROCESSED_MESSAGES) {
            const oldestId = this.processedMessageIds.values().next().value;

            if (oldestId) {
              this.processedMessageIds.delete(oldestId);
            }
          }

          try {
            // Process message transaction silently
            await this.processMessageTransaction(tx, blockHash, blockTime);
          } catch (error) {
            if (process.env.NODE_ENV === "development") {
              console.debug("Error processing message transaction:", error);
            }
          }
        }
      }
    } catch (error) {
      console.error("Error processing block event:", error);
    }
  }
}

export const createWithdrawTransaction = async (
  toAddress: string,
  amountSompi: bigint
): Promise<void> => {
  try {
    console.log("Sending withdraw transaction:", {
      toAddress,
      amountSompi,
    });

    const walletStore = useWalletStore.getState();
    const accountService = walletStore.accountService;
    const password = walletStore.unlockedWallet?.password;

    if (!accountService) {
      throw new Error("Account service not initialized");
    }

    if (!password) {
      throw new Error("Wallet is locked. Please unlock your wallet first.");
    }

    // Create and send a native transaction (no payload)
    await accountService.createWithdrawTransaction(
      {
        address: new Address(toAddress),
        amount: amountSompi,
        priorityFee: { amount: BigInt(0), source: FeeSource.ReceiverPays },
      },
      password
    );

    console.log("Withdraw transaction sent successfully");
  } catch (error) {
    console.error("Send withdraw transaction error:", error);
    throw new Error(
      error instanceof Error
        ? error.message
        : "Failed to send withdraw transaction"
    );
  }
};<|MERGE_RESOLUTION|>--- conflicted
+++ resolved
@@ -1275,11 +1275,7 @@
         );
       const stringWalletAddress = walletAddress.toString();
 
-<<<<<<< HEAD
       const txId = getTransactionId(tx);
-=======
-      const txId = tx.verboseData?.transactionId;
->>>>>>> 89e0478a
       if (!txId) {
         console.warn("Transaction ID is missing in real-time processing");
         return;
