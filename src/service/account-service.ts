import { encrypt_message } from "cipher";
import EventEmitter from "eventemitter3";
import {
  Address,
  FeeSource,
  Generator,
  GeneratorSummary,
  ITransaction,
  kaspaToSompi,
  PaymentOutput,
  PendingTransaction,
  sompiToKaspaString,
  UtxoContext,
  UtxoEntry,
  UtxoProcessor,
} from "kaspa-wasm";
<<<<<<< HEAD
import { TransactionId } from "src/types/transactions";
import { UnlockedWallet } from "src/types/wallet.type";
=======
import { KaspaClient } from "../utils/all-in-one";
import { WalletStorage } from "../utils/wallet-storage";
import EventEmitter from "eventemitter3";
import { encrypt_message } from "cipher";
import { CipherHelper } from "../utils/cipher-helper";
import { DecryptionCache } from "../utils/decryption-cache";
>>>>>>> d5608cf3
import { useMessagingStore } from "../store/messaging.store";
import { useWalletStore } from "../store/wallet.store";
import { KaspaClient } from "../utils/all-in-one";
import { CipherHelper } from "../utils/cipher-helper";
import { WalletStorage } from "../utils/wallet-storage";

// Message related types
type DecodedMessage = {
  transactionId: string;
  senderAddress: string;
  recipientAddress: string;
  timestamp: number;
  content: string;
  amount: number;
  payload: string;
  fileData?: {
    type: string;
    name: string;
    size: number;
    mimeType: string;
    content: string;
  };
};

// strictly typed events
type AccountServiceEvents = {
  balance: (balance: {
    mature: bigint;
    pending: bigint;
    outgoing: bigint;
    matureDisplay: string;
    pendingDisplay: string;
    outgoingDisplay: string;
    matureUtxoCount: number;
    pendingUtxoCount: number;
  }) => void;
  utxosChanged: (utxos: UtxoEntry[]) => void;
  transactionReceived: (transaction: any) => void;
  messageReceived: (message: DecodedMessage) => void;
};

type SendMessageArgs = {
  toAddress: Address;
  message: string;
  password: string;
  amount?: bigint; // Optional custom amount, defaults to 0.2 KAS
};

type EstimateSendMessageFeesArgs = {
  toAddress: Address;
  message: string;
};

type SendMessageWithContextArgs = {
  toAddress: Address;
  message: string;
  password: string;
  theirAlias: string;
};

type CreateTransactionArgs = {
  address: Address;
  amount: bigint;
  payload: string;
  payloadSize?: number;
  messageLength?: number;
};

type CreateWithdrawTransactionArgs = {
  address: Address;
  amount: bigint;
};

// Add this helper function at the top level
function stringifyWithBigInt(obj: any): string {
  return JSON.stringify(obj, (_, value) =>
    typeof value === "bigint" ? value.toString() : value
  );
}

interface Conversation {
  conversationId: string;
  myAlias: string;
  theirAlias: string;
  kaspaAddress: string;
  status: string;
  createdAt: number;
  lastActivity: number;
  initiatedByMe: boolean;
}

export class AccountService extends EventEmitter<AccountServiceEvents> {
  processor: UtxoProcessor;
  context: UtxoContext;
  networkId: string;

  // only populated when started
  isStarted: boolean = false;
  receiveAddress: Address | null = null;

  private processedMessageIds: Set<string> = new Set();
  private monitoredConversations: Set<string> = new Set(); // Store monitored aliases
  private monitoredAddresses: Map<string, string> = new Map(); // Store address -> alias mappings
  private readonly MESSAGE_PREFIX_HEX = "636970685f6d73673a"; // "ciph_msg:" in hex
  private readonly MAX_PROCESSED_MESSAGES = 1000; // Prevent unlimited growth

  // Add password field
  private password: string | null = null;

  private conversations: Conversation[] = [];
  private conversationsLoaded = false;

  constructor(
    private readonly rpcClient: KaspaClient,
    private readonly unlockedWallet: UnlockedWallet
  ) {
    super();

    if (!rpcClient.rpc) {
      throw new Error("RPC client is not initialized");
    }

    this.networkId = rpcClient.networkId;

    this.processor = new UtxoProcessor({
      networkId: this.networkId,
      rpc: rpcClient.rpc,
    });
    this.context = new UtxoContext({ processor: this.processor });

    // Set password from unlocked wallet if available
    if (unlockedWallet.password) {
      this.password = unlockedWallet.password;
    }
  }

  // Add method to set password
  public setPassword(password: string) {
    if (!password) {
      throw new Error("Password cannot be empty");
    }
    console.log("Setting password in AccountService");
    this.password = password;
  }

  // Add method to check if password is set
  private ensurePasswordSet() {
    if (!this.password) {
      throw new Error("Password not set - cannot perform operation");
    }
  }

  private _emitBalanceUpdate() {
    const balance = this.context.balance;
    if (!balance) return;

    // Get UTXOs for counting
    const matureUtxos = this.context.getMatureRange(
      0,
      this.context.matureLength
    );
    const pendingUtxos = this.context.getPending();

    console.log("Balance update:", {
      matureUtxoCount: matureUtxos.length,
      pendingUtxoCount: pendingUtxos.length,
      mature: balance.mature.toString(),
      pending: balance.pending.toString(),
      outgoing: balance.outgoing.toString(),
    });

    this.emit("balance", {
      mature: balance.mature,
      pending: balance.pending,
      outgoing: balance.outgoing,
      matureDisplay: sompiToKaspaString(balance.mature),
      pendingDisplay: sompiToKaspaString(balance.pending),
      outgoingDisplay: sompiToKaspaString(balance.outgoing),
      matureUtxoCount: matureUtxos.length,
      pendingUtxoCount: pendingUtxos.length,
    });
  }

  private async _fetchTransactionDetails(txId: string) {
    const maxRetries = 10; // Increased to 10 attempts
    const retryDelay = 2000; // Changed to 2 seconds between retries

    for (let attempt = 0; attempt < maxRetries; attempt++) {
      try {
        const baseUrl =
          this.networkId === "mainnet"
            ? "https://api.kaspa.org"
            : "https://api-tn10.kaspa.org";
        const response = await fetch(
          `${baseUrl}/transactions/${txId}?inputs=true&outputs=true&resolve_previous_outpoints=no`
        );

        if (response.status === 404) {
          console.log(
            `Transaction ${txId} not yet available in API (attempt ${
              attempt + 1
            }/${maxRetries}), retrying in 2 seconds...`
          );
          await new Promise((resolve) => setTimeout(resolve, retryDelay));
          continue;
        }

        if (!response.ok) {
          throw new Error(
            `Failed to fetch transaction details: ${response.statusText}`
          );
        }

        const result = await response.json();
        console.log(
          `Successfully fetched transaction details for ${txId} on attempt ${
            attempt + 1
          }`
        );
        return result;
      } catch (error) {
        if (attempt === maxRetries - 1) {
          console.error(
            `Error fetching transaction details for ${txId} after ${maxRetries} attempts:`,
            error
          );
          return null;
        }
        console.log(
          `Attempt ${
            attempt + 1
          }/${maxRetries} failed, retrying in 2 seconds...`
        );
        await new Promise((resolve) => setTimeout(resolve, retryDelay));
      }
    }
    return null;
  }

  private async fetchHistoricalMessages() {
    if (!this.receiveAddress) return;

    try {
      console.log("Fetching historical messages...");
      const address = this.receiveAddress.toString();

      // Use the network-appropriate API endpoint
      const baseUrl =
        this.networkId === "mainnet"
          ? "https://api.kaspa.org"
          : "https://api-tn10.kaspa.org";
      const encodedAddress = encodeURIComponent(address);
      const response = await fetch(
        `${baseUrl}/addresses/${encodedAddress}/full-transactions-page?limit=50&before=0&after=0&resolve_previous_outpoints=no`
      );

      if (!response.ok) {
        throw new Error(
          `Failed to fetch historical transactions: ${response.statusText}`
        );
      }

      const data = await response.json();
      const transactions = data.transactions || [];

      console.log(`Found ${transactions.length} historical transactions`);

      // Update monitored conversations BEFORE processing messages
      await this.updateMonitoredConversations();

      // Process each transaction
      for (const tx of transactions) {
        const txId = tx.transactionId;
        if (!txId || this.processedMessageIds.has(txId)) continue;

        // Check if this is a message transaction and involves our address
        if (this.isMessageTransaction(tx) && this.isTransactionForUs(tx)) {
          await this.processMessageTransaction(tx, txId, Number(tx.blockTime));
        }
      }

      console.log("Historical message fetch complete");
    } catch (error) {
      console.error("Error fetching historical messages:", error);
    }
  }

  async start() {
    try {
      // Get the receive address from the wallet
      const initialReceiveAddress =
        this.unlockedWallet.publicKeyGenerator.receiveAddress(
          this.networkId,
          0
        );

      // Ensure it has the proper network prefix
      this.receiveAddress = this.ensureAddressPrefix(initialReceiveAddress);

      console.log(
        "Using primary address for all operations:",
        this.receiveAddress.toString()
      );

      // Initialize UTXO processor first
      console.log("Starting UTXO processor...");
      await this.processor.start();

      // Set up event listeners before doing anything else
      console.log("Setting up event listeners...");

      // Set up balance change listener
      this.processor.addEventListener("balance", async () => {
        console.log("Balance event received");
        this._emitBalanceUpdate();
      });

      // Only track primary address
      const addressesToTrack = [this.receiveAddress!];

      // Now track addresses in UTXO processor
      console.log("Starting address tracking for primary address...");
      await this.context.trackAddresses(addressesToTrack);

      // Set up block subscription with optimized message handling
      console.log("Setting up block subscription...");
      await this.rpcClient.subscribeToBlockAdded(
        this.processBlockEvent.bind(this)
      );
      console.log("Successfully subscribed to block events");

      // Fetch historical messages after setup is complete
      await this.fetchHistoricalMessages();

      // Get initial state one more time to ensure we're up to date
      this._emitBalanceUpdate();

      this.isStarted = true;
    } catch (error) {
      console.error("Failed to start account service:", error);
      throw error;
    }
  }

  async stop() {
    console.log("Stopping UTXO subscription and processor...");
    try {
      // Stop the UTXO processor
      await this.processor.stop();

      // Clean up our local state
      this.isStarted = false;
      console.log("Successfully cleaned up UTXO subscription and processor");
    } catch (error) {
      console.error(
        "Failed to clean up UTXO subscription and processor:",
        error
      );
    }
  }

  public async createTransaction(
    transaction: CreateTransactionArgs,
    password: string
  ): Promise<TransactionId> {
    if (!this.isStarted || !this.rpcClient.rpc) {
      throw new Error("Account service is not started");
    }

    if (!this.receiveAddress) {
      throw new Error("Receive address not initialized");
    }

    if (!transaction.address) {
      throw new Error("Transaction address is required");
    }

    if (!transaction.amount) {
      throw new Error("Transaction amount is required");
    }

    console.log("=== CREATING TRANSACTION ===");
    const primaryAddress = this.receiveAddress;
    console.log(
      "Creating transaction from primary address:",
      primaryAddress.toString()
    );
    console.log(
      "Change will go back to primary address:",
      primaryAddress.toString()
    );
    console.log(`Destination: ${transaction.address.toString()}`);
    console.log(
      `Amount: ${Number(transaction.amount) / 100000000} KAS (${
        transaction.amount
      } sompi)`
    );
    console.log(`Payload length: ${transaction.payload.length / 2} bytes`);

    const privateKeyGenerator = WalletStorage.getPrivateKeyGenerator(
      this.unlockedWallet,
      password
    );

    if (!privateKeyGenerator) {
      throw new Error("Failed to generate private key");
    }

    if (!this.context) {
      throw new Error("UTXO context not initialized");
    }

    try {
      // Use our optimized generator creation method
      const generator = this._getGeneratorForTransaction(transaction);

      console.log("Generating transaction...");
      const pendingTransaction: PendingTransaction | null =
        await generator.next();

      if (!pendingTransaction) {
        throw new Error("Failed to generate transaction");
      }

      if ((await generator.next()) !== null) {
        throw new Error("Unexpected multiple transaction generation");
      }

      // Log the addresses that need signing
      const addressesToSign = pendingTransaction.addresses();
      console.log(
        `Transaction requires signing ${addressesToSign.length} addresses:`
      );
      addressesToSign.forEach((addr, i) => {
        console.log(`  Address ${i + 1}: ${addr.toString()}`);
      });

      // Always use receive key for all addresses since we only use primary address
      const privateKeys = pendingTransaction.addresses().map(() => {
        console.log("Using primary address key for signing");
        const key = privateKeyGenerator.receiveKey(0);
        if (!key) {
          throw new Error("Failed to generate private key for signing");
        }
        return key;
      });

      // Sign the transaction
      console.log("Signing transaction...");
      pendingTransaction.sign(privateKeys);

      // Submit the transaction
      console.log("Submitting transaction to network...");
      const txId: string = await pendingTransaction.submit(this.rpcClient.rpc);
      console.log(`Transaction submitted with ID: ${txId}`);
      console.log("========================");

      return txId;
    } catch (error) {
      console.error("Error creating transaction:", error);
      throw error;
    }
  }

  public async createWithdrawTransaction(
    withdrawTransaction: CreateWithdrawTransactionArgs,
    password: string
  ) {
    if (!this.isStarted || !this.rpcClient.rpc) {
      throw new Error("Account service is not started");
    }

    if (!this.receiveAddress) {
      throw new Error("Receive address not initialized");
    }

    if (!withdrawTransaction.address) {
      throw new Error("Transaction address is required");
    }

    if (!withdrawTransaction.amount) {
      throw new Error("Transaction amount is required");
    }

    console.log("=== CREATING WITHDRAW TRANSACTION ===");
    const primaryAddress = this.receiveAddress;
    console.log(
      "Creating withdraw transaction from primary address:",
      primaryAddress.toString()
    );
    console.log(
      "Change will go back to primary address:",
      primaryAddress.toString()
    );
    console.log(`Destination: ${withdrawTransaction.address.toString()}`);
    console.log(
      `Amount: ${Number(withdrawTransaction.amount) / 100000000} KAS (${
        withdrawTransaction.amount
      } sompi)`
    );
    const privateKeyGenerator = WalletStorage.getPrivateKeyGenerator(
      this.unlockedWallet,
      password
    );

    if (!privateKeyGenerator) {
      throw new Error("Failed to generate private key");
    }

    if (!this.context) {
      throw new Error("UTXO context not initialized");
    }

    try {
      // Use our optimized generator creation method
      const generator =
        this._getGeneratorForWithdrawTransaction(withdrawTransaction);

      console.log("Generating transaction...");
      const pendingTransaction: PendingTransaction | null =
        await generator.next();

      if (!pendingTransaction) {
        throw new Error("Failed to generate transaction");
      }

      // Log the addresses that need signing
      const addressesToSign = pendingTransaction.addresses();
      console.log(
        `Transaction requires signing ${addressesToSign.length} addresses:`
      );
      addressesToSign.forEach((addr, i) => {
        console.log(`  Address ${i + 1}: ${addr.toString()}`);
      });

      // Always use receive key for all addresses since we only use primary address
      const privateKeys = pendingTransaction.addresses().map(() => {
        console.log("Using primary address key for signing");
        const key = privateKeyGenerator.receiveKey(0);
        if (!key) {
          throw new Error("Failed to generate private key for signing");
        }
        return key;
      });

      // Sign the transaction
      console.log("Signing transaction...");
      pendingTransaction.sign(privateKeys);

      // Submit the transaction
      console.log("Submitting transaction to network...");

      const txId: string = await pendingTransaction.submit(this.rpcClient.rpc);

      // reset the context to workaround "withdraw all" use-case where change address isn't the user
      // @IMPROVEMENT: this could be only executed when "withdraw all", currently done even if it's partial
      await this.context.clear();
      await this.context.trackAddresses([this.receiveAddress!]);

      console.log(`Transaction submitted with ID: ${txId}`);
      console.log("========================");

      return txId;
    } catch (error) {
      console.error("Error creating transaction:", error);
      throw error;
    }
  }

  public async estimateTransaction(transaction: CreateTransactionArgs) {
    if (!this.isStarted) {
      throw new Error("Account service is not started");
    }

    return this._getGeneratorForTransaction(transaction).estimate();
  }

  // Add method to load conversations
  private async loadConversations(): Promise<void> {
    try {
      // If conversations are already loaded and we have some, return
      if (this.conversationsLoaded && this.conversations.length > 0) {
        return;
      }

      // Maximum number of retries
      const maxRetries = 10;
      let retries = 0;

      while (!this.conversationsLoaded && retries < maxRetries) {
        // Wait for conversations to load
        await new Promise((resolve) => setTimeout(resolve, 100));

        // Check if we have conversations
        if (this.conversations && this.conversations.length > 0) {
          this.conversationsLoaded = true;
          console.log("Conversations loaded:", this.conversations.length);
          break;
        }

        retries++;
        console.log("Waiting for conversations... attempt", retries);
      }

      // If we still don't have conversations, log a warning but continue
      if (!this.conversationsLoaded) {
        console.warn("Could not load conversations after maximum retries");
        // Set loaded to true anyway to prevent further retries
        this.conversationsLoaded = true;
      }
    } catch (error) {
      console.error("Error loading conversations:", error);
      // Set loaded to true to prevent further retries
      this.conversationsLoaded = true;
    }
  }

  public async sendMessage(
    sendMessage: SendMessageArgs
  ): Promise<TransactionId> {
    this.ensurePasswordSet();
    // Use custom amount if provided, otherwise default to 0.2 KAS
    const defaultAmount = kaspaToSompi("0.2");
    const messageAmount = sendMessage.amount || defaultAmount;

    if (!messageAmount) {
      throw new Error("Message amount missing");
    }

    if (!sendMessage.toAddress) {
      throw new Error("Destination address is required");
    }

    if (!sendMessage.message) {
      throw new Error("Message is required");
    }

    if (!sendMessage.password) {
      throw new Error("Password is required");
    }

    const destinationAddress = this.ensureAddressPrefix(sendMessage.toAddress);
    const addressString = destinationAddress.toString();

    // Check if the message is already encrypted (hex format)
    const isPreEncrypted = /^[0-9a-fA-F]+$/.test(sendMessage.message);

    let payload;
    if (isPreEncrypted) {
      // Message is already encrypted, just add the prefix
      const prefix = "ciph_msg:"
        .split("")
        .map((c) => c.charCodeAt(0).toString(16).padStart(2, "0"))
        .join("");
      payload = prefix + sendMessage.message;
    } else {
      console.log("ENCRYPT MESSAGE", sendMessage.message);
      // Message needs to be encrypted
      const encryptedMessage = encrypt_message(
        addressString,
        sendMessage.message
      );
      if (!encryptedMessage) {
        throw new Error("Failed to encrypt message");
      }
      const prefix = "ciph_msg:"
        .split("")
        .map((c) => c.charCodeAt(0).toString(16).padStart(2, "0"))
        .join("");
      payload = prefix + encryptedMessage.to_hex();
    }

    if (!payload) {
      throw new Error("Failed to create message payload");
    }

    try {
      const txId = await this.createTransaction(
        {
          address: destinationAddress,
          amount: messageAmount,
          payload: payload,
        },
        sendMessage.password
      );

      return txId;
    } catch (error) {
      console.error("Error sending message:", error);
      throw error;
    }
  }

  public async estimateSendMessageFees(
    sendMessage: EstimateSendMessageFeesArgs
  ): Promise<GeneratorSummary> {
    if (!sendMessage.toAddress) {
      throw new Error("Destination address is required");
    }

    if (!sendMessage.message) {
      throw new Error("Message is required");
    }

    const destinationAddress = this.ensureAddressPrefix(sendMessage.toAddress);
    const addressString = destinationAddress.toString();

    // Message needs to be encrypted
    const encryptedMessage = encrypt_message(
      addressString,
      sendMessage.message
    );

    if (!encryptedMessage) {
      throw new Error("Failed to encrypt message");
    }

    const prefix = "ciph_msg";
    const version = "1";
    const messageType = "comm";
    const payload = `${prefix}:${version}:${messageType}:b4e3da89391b:${encryptedMessage.to_hex()}`;

    const payloadHex = payload
      .split("")
      .map((c) => c.charCodeAt(0).toString(16).padStart(2, "0"))
      .join("");

    if (!payload) {
      throw new Error("Failed to create message payload");
    }

    try {
      const summary = await this.estimateTransaction({
        address: destinationAddress,
        amount: BigInt(0.2 * 100_000_000),
        payload: payloadHex,
      });

      return summary;
    } catch (error) {
      console.error("Error estimating transaction fees:", error);
      throw error;
    }
  }

  /**
   * Helper function to handle SEC1 format compatibility
   * for pre-encrypted messages
   */
  private adjustForSEC1Format(encryptedHex: string): string {
    // Check if the key starts with 02 or 03 (compressed SEC1 format)
    const keyStart = encryptedHex.substring(24, 26);
    if (keyStart !== "02" && keyStart !== "03") {
      return encryptedHex; // Not a SEC1 key, return unchanged
    }

    console.log("Detected SEC1 compressed key format in pre-encrypted message");

    // Extract components
    const nonce = encryptedHex.substring(0, 24);
    const ephemeralPublicKey = encryptedHex.substring(24, 24 + 66);
    const ciphertext = encryptedHex.substring(24 + 66);

    // Extract the X coordinate (without the 02/03 prefix)
    const publicKeyWithoutPrefix = ephemeralPublicKey.substring(2);

    // The public key should be exactly 32 bytes (64 hex chars)
    // If it's shorter, pad it with zeros at the end
    const paddedPublicKey = publicKeyWithoutPrefix.padEnd(64, "0");

    // Create new hex with padded public key
    const modifiedHex = nonce + paddedPublicKey + ciphertext;
    console.log("Adjusted hex for SEC1 format compatibility");

    return modifiedHex;
  }

  /**
   * Send a message using a pre-encrypted hex value from the visualizer
   * Use this to test sending a message with known-good encryption
   */
  public async sendPreEncryptedMessage(
    toAddress: Address,
    preEncryptedHex: string,
    password: string
  ) {
    const minimumAmount = kaspaToSompi("0.2");

    if (!minimumAmount) {
      throw new Error("Minimum amount missing");
    }

    // Ensure the destination address has the proper prefix
    const destinationAddress = this.ensureAddressPrefix(toAddress);
    console.log(
      "Sending pre-encrypted message to:",
      destinationAddress.toString()
    );
    console.log("Pre-encrypted message:", preEncryptedHex);

    // Ensure the pre-encrypted message is compatible with the Rust code
    const adjustedHex = this.adjustForSEC1Format(preEncryptedHex);

    const prefix = "ciph_msg:"
      .split("")
      .map((c) => c.charCodeAt(0).toString(16).padStart(2, "0"))
      .join("");

    // Use the provided pre-encrypted hex directly
    const payload = prefix + adjustedHex;
    console.log("Final transaction payload:", payload);

    return this.createTransaction(
      {
        address: destinationAddress,
        amount: minimumAmount,
        payload: payload,
      },
      password
    );
  }

  public getMatureUtxos() {
    if (!this.isStarted) {
      throw new Error("Account service is not started");
    }

    return this.context.getMatureRange(0, this.context.matureLength);
  }

  /**
   * Helper method to ensure an address has the proper network prefix
   */
  private ensureAddressPrefix(address: Address): Address {
    const addressString = address.toString();

    // If address already has a prefix, return it unchanged
    if (addressString.includes(":")) {
      return address;
    }

    // Add appropriate prefix based on network
    let prefixedAddressString = addressString;
    if (this.networkId === "testnet-10" || this.networkId === "testnet-11") {
      prefixedAddressString = `kaspatest:${addressString}`;
    } else if (this.networkId === "mainnet") {
      prefixedAddressString = `kaspa:${addressString}`;
    } else if (this.networkId === "devnet") {
      prefixedAddressString = `kaspadev:${addressString}`;
    }

    console.log(`Added prefix to address: ${prefixedAddressString}`);
    return new Address(prefixedAddressString);
  }

  private _getGeneratorForTransaction(transaction: CreateTransactionArgs) {
    if (!this.isStarted) {
      throw new Error("Account service is not started");
    }

    // Ensure both addresses have the correct prefixes
    const destinationAddress = this.ensureAddressPrefix(transaction.address);
    const primaryAddress = this.ensureAddressPrefix(this.receiveAddress!);

    // Log both addresses for debugging
    console.log("Using destination address:", destinationAddress.toString());
    console.log("Using primary address for change:", primaryAddress.toString());

    // Check if this is a direct self-message (sending to our own receive address)
    const isDirectSelfMessage =
      destinationAddress.toString() === this.receiveAddress?.toString();

    let isMessageTransaction = false;
    if (transaction.payload) {
      // Check if this is a message transaction by looking for the message prefix
      isMessageTransaction = transaction.payload.startsWith(
        this.MESSAGE_PREFIX_HEX
      );
    }

    // Check if we have an active conversation with this address
    const messagingStore = useMessagingStore.getState();
    const conversationManager = messagingStore?.conversationManager;
    let hasActiveConversation = false;

    if (conversationManager) {
      const conversations = conversationManager.getMonitoredConversations();
      hasActiveConversation = conversations.some(
        (conv) => conv.address === destinationAddress.toString()
      );
      console.log("Active conversation check:", {
        destinationAddress: destinationAddress.toString(),
        hasActiveConversation,
        conversations: conversations,
      });
    }

    // Only treat as self-message if it's a message transaction AND either direct self-message or has active conversation
    const isSelfMessage =
      isMessageTransaction && (isDirectSelfMessage || hasActiveConversation);
    console.log("Transaction type:", {
      isDirectSelfMessage,
      hasActiveConversation,
      isMessageTransaction,
      isSelfMessage,
    });

    // For regular transactions, always use the specified amount and destination
    // For self-messages, use empty outputs array to only use change output
    const outputs = isSelfMessage
      ? []
      : [new PaymentOutput(destinationAddress, transaction.amount)];

    return new Generator({
      changeAddress: primaryAddress, // Always use primary address for change
      entries: this.context,
      outputs: outputs,
      payload: transaction.payload,
      networkId: this.networkId,
      priorityFee: BigInt(0),
    });
  }

  private _getGeneratorForWithdrawTransaction(
    transaction: CreateWithdrawTransactionArgs
  ) {
    if (!this.isStarted) {
      throw new Error("Account service is not started");
    }

    console.log("Using destination address:", transaction.address.toString());

    const isFullBalance = transaction.amount === this.context.balance?.mature;

    const changeAddress = isFullBalance
      ? new Address(transaction.address.toString())
      : this.receiveAddress!;

    return new Generator({
      changeAddress,
      entries: this.context,
      // priorityEntries: this.context.getMatureRange(0, this.context.matureLength),
      outputs: [new PaymentOutput(transaction.address, transaction.amount)],
      networkId: this.networkId,
      priorityFee: {
        amount: BigInt(0),
        source: FeeSource.ReceiverPays,
      },
    });
  }

  private isMessageTransaction(tx: ITransaction): boolean {
    return tx?.payload?.startsWith(this.MESSAGE_PREFIX_HEX) ?? false;
  }

  private async processMessageTransaction(
    tx: any,
    blockHash: string,
    blockTime: number
  ) {
    try {
      const txId = tx.verboseData?.transactionId;
      if (!txId) {
        console.warn("Transaction ID is missing in real-time processing");
        return;
      }

      // 🚀 OPTIMIZATION: Skip if we know this transaction failed decryption before
      if (DecryptionCache.hasFailed(txId)) {
        if (process.env.NODE_ENV === "development") {
          console.debug(`Real-time: Skipping known failed decryption: ${txId}`);
        }
        return;
      }

      // Get sender address from transaction inputs
      let senderAddress = null;
      if (tx.inputs && tx.inputs.length > 0) {
        const input = tx.inputs[0];
        const prevTxId = input.previousOutpoint?.transactionId;
        const prevOutputIndex = input.previousOutpoint?.index;

        if (prevTxId && typeof prevOutputIndex === "number") {
          try {
            const prevTx = await this._fetchTransactionDetails(prevTxId);
            if (prevTx?.outputs && prevTx.outputs[prevOutputIndex]) {
              const output = prevTx.outputs[prevOutputIndex];
              senderAddress = output.verboseData?.scriptPublicKeyAddress;
            }
          } catch (error) {
            console.error("Error getting sender address:", error);
          }
        }
      }

      // If we still don't have a sender address, use the change output address
      if (!senderAddress && tx.outputs && tx.outputs.length > 1) {
        senderAddress = tx.outputs[1].verboseData?.scriptPublicKeyAddress;
      }

      // Get the recipient address from the outputs
      let recipientAddress = null;
      if (tx.outputs && tx.outputs.length > 0) {
        recipientAddress = tx.outputs[0].verboseData?.scriptPublicKeyAddress;
      }

      // Process the message
      if (!tx.payload.startsWith(this.MESSAGE_PREFIX_HEX)) {
        return;
      }

      try {
        this.ensurePasswordSet();
      } catch (error) {
        return;
      }

      const messageHex = tx.payload.substring(this.MESSAGE_PREFIX_HEX.length);
      const handshakePrefix = "313a68616e647368616b653a";
      const commPrefix = "313a636f6d6d3a";

      let messageType = "unknown";
      let isHandshake = false;
      let targetAlias = null;
      let encryptedHex = messageHex;

      if (messageHex.startsWith(handshakePrefix)) {
        messageType = "handshake";
        isHandshake = true;
        encryptedHex = messageHex;
      } else if (messageHex.startsWith(commPrefix)) {
        const hexToString = (hex: string) => {
          let str = "";
          for (let i = 0; i < hex.length; i += 2) {
            str += String.fromCharCode(parseInt(hex.substr(i, 2), 16));
          }
          return str;
        };

        const messageStr = hexToString(messageHex);
        const parts = messageStr.split(":");

        if (parts.length >= 4) {
          messageType = "comm";
          targetAlias = parts[2];
          encryptedHex = parts[3];
        }
      }

      const isMonitoredAddress =
        (senderAddress && this.monitoredAddresses.has(senderAddress)) ||
        (recipientAddress && this.monitoredAddresses.has(recipientAddress));
      const isCommForUs =
        messageType === "comm" &&
        targetAlias &&
        this.monitoredConversations.has(targetAlias);

      try {
        const privateKeyGenerator = WalletStorage.getPrivateKeyGenerator(
          this.unlockedWallet,
          this.password!
        );

        let decryptedContent = "";
        let decryptionSuccess = false;

        try {
          const privateKey = privateKeyGenerator.receiveKey(0);
          const txId = tx.verboseData?.transactionId;
          if (!txId) {
            throw new Error("Transaction ID is missing");
          }
          const result = await CipherHelper.tryDecrypt(
            encryptedHex,
            privateKey.toString(),
            txId
          );
          decryptedContent = result;
          decryptionSuccess = true;

          if (decryptedContent.includes('"type":"handshake"')) {
            messageType = "handshake";
            isHandshake = true;
            try {
              const handshakeData = JSON.parse(decryptedContent);
              if (handshakeData.isResponse) {
                await this.updateMonitoredConversations();
              }
            } catch (error) {
              console.error("Error parsing handshake data:", error);
            }
          }
        } catch (error) {
          if (process.env.NODE_ENV === "development") {
            console.debug(`Failed to decrypt with receive key:`, error);
          }
        }

        if (!decryptionSuccess) {
          try {
            const privateKey = privateKeyGenerator.changeKey(0);
            const txId = tx.verboseData?.transactionId;
            if (!txId) {
              throw new Error("Transaction ID is missing");
            }
            const result = await CipherHelper.tryDecrypt(
              encryptedHex,
              privateKey.toString(),
              txId
            );
            decryptedContent = result;
            decryptionSuccess = true;

            if (decryptedContent.includes('"type":"handshake"')) {
              messageType = "handshake";
              isHandshake = true;
              try {
                const handshakeData = JSON.parse(decryptedContent);
                if (handshakeData.isResponse) {
                  await this.updateMonitoredConversations();
                }
              } catch (error) {
                console.error("Error parsing handshake data:", error);
              }
            }
          } catch (error) {
            if (process.env.NODE_ENV === "development") {
              console.debug(`Failed to decrypt with change key:`, error);
            }
          }
        }

        // 🚀 OPTIMIZATION: Mark decryption result in cache
        if (decryptionSuccess) {
          DecryptionCache.markSuccess(txId);
          if (process.env.NODE_ENV === "development") {
            console.debug(
              `Real-time: Successful decryption for ${txId} - removed from failed cache if present`
            );
          }
        } else {
          DecryptionCache.markFailed(txId);
          if (process.env.NODE_ENV === "development") {
            console.debug(
              `Real-time: Failed decryption for ${txId} - marked as failed in cache`
            );
          }
        }

        if (
          decryptionSuccess &&
          (isHandshake || isMonitoredAddress || isCommForUs)
        ) {
          const message: DecodedMessage = {
            transactionId: txId,
            senderAddress: senderAddress || "Unknown",
            recipientAddress: recipientAddress || "Unknown",
            timestamp: blockTime,
            content: decryptedContent,
            amount: Number(tx.outputs[0].value) / 100000000,
            payload: tx.payload,
          };

          if (this.receiveAddress) {
            const messagingStore = useMessagingStore.getState();
            if (messagingStore) {
              const myAddress = this.receiveAddress.toString();
              messagingStore.storeMessage(message, myAddress);
              messagingStore.loadMessages(myAddress);
            }
          }

          if (isHandshake) {
            await this.updateMonitoredConversations();
          }

          this.emit("messageReceived", message);
        }
      } catch (error) {
        console.error("Error processing message:", error);
      }
    } catch (error) {
      console.error(
        `Error processing message transaction ${tx.verboseData?.transactionId}:`,
        error
      );
    }
  }

  private isTransactionForUs(tx: ITransaction): boolean {
    if (!this.receiveAddress) return false;
    const ourAddress = this.receiveAddress.toString();

    // Helper function to extract address from output
    const getOutputAddress = (output: any): string | null => {
      if (output?.scriptPublicKey?.verboseData?.scriptPublicKeyAddress) {
        return output.scriptPublicKey.verboseData.scriptPublicKeyAddress;
      }
      if (output?.verboseData?.scriptPublicKeyAddress) {
        return output.verboseData.scriptPublicKeyAddress;
      }
      if (output?.scriptPublicKeyAddress) {
        return output.scriptPublicKeyAddress;
      }
      return null;
    };

    // Check if this is a message transaction
    const isMessageTx = this.isMessageTransaction(tx);
    if (!isMessageTx) return false;

    // For message transactions, check both outputs
    const messageAmount = BigInt(20000000); // 0.2 KAS

    // Find message output and change output
    let messageOutput = null;
    let changeOutput = null;

    if (tx.outputs) {
      for (const output of tx.outputs) {
        const value =
          typeof output.value === "bigint"
            ? output.value
            : BigInt(output.value || 0);
        const address = getOutputAddress(output);

        if (value === messageAmount) {
          messageOutput = output;
        } else {
          changeOutput = output;
        }
      }
    }

    // Get addresses from outputs
    const messageAddress = messageOutput
      ? getOutputAddress(messageOutput)
      : null;
    const changeAddress = changeOutput ? getOutputAddress(changeOutput) : null;

    // We're involved if we're either the recipient (message output)
    // or the sender (change output)
    return messageAddress === ourAddress || changeAddress === ourAddress;
  }

  private stringifyWithBigInt(obj: any): string {
    return JSON.stringify(obj, (_, value) =>
      typeof value === "bigint" ? value.toString() : value
    );
  }

  public async sendMessageWithContext(sendMessage: SendMessageWithContextArgs) {
    this.ensurePasswordSet();

    // Ensure we have our receive address
    if (!this.receiveAddress) {
      throw new Error("Receive address not initialized");
    }

    const minimumAmount = kaspaToSompi("0.2");

    if (!minimumAmount) {
      throw new Error("Minimum amount missing");
    }

    if (!sendMessage.toAddress) {
      throw new Error("Destination address is required");
    }

    if (!sendMessage.message) {
      throw new Error("Message is required");
    }

    if (!sendMessage.password) {
      throw new Error("Password is required");
    }

    if (!sendMessage.theirAlias) {
      throw new Error("Conversation alias is required");
    }

    // Get the conversation manager from the messaging store
    const messagingStore = useMessagingStore.getState();
    const conversationManager = messagingStore.conversationManager;
    if (!conversationManager) {
      throw new Error("Conversation manager not initialized");
    }

    // For self-messages, we still want to encrypt using the conversation partner's address
    const conversation = conversationManager.getConversationByAlias(
      sendMessage.theirAlias
    );
    if (!conversation) {
      throw new Error("Could not find conversation for the given alias");
    }

    console.log("Encryption details:", {
      conversationPartnerAddress: conversation.kaspaAddress,
      ourAddress: this.receiveAddress?.toString(),
      theirAlias: sendMessage.theirAlias,
      destinationAddress: this.receiveAddress?.toString(),
      conversation: conversation,
    });

    // Use the conversation partner's address for encryption, even though we're sending to ourselves
    const encryptedMessage = encrypt_message(
      conversation.kaspaAddress,
      sendMessage.message
    );
    if (!encryptedMessage) {
      throw new Error("Failed to encrypt message");
    }

    // Create the payload with conversation context
    const prefix = "ciph_msg";
    const version = "1"; // Use the current protocol version
    const messageType = "comm"; // Use comm type for conversation messages
    const payload = `${prefix}:${version}:${messageType}:${
      sendMessage.theirAlias
    }:${encryptedMessage.to_hex()}`;

    // Convert the payload to hex
    const payloadHex = payload
      .split("")
      .map((c) => c.charCodeAt(0).toString(16).padStart(2, "0"))
      .join("");

    try {
      // Always send to our own address for self-send messages
      const destinationAddress = new Address(this.receiveAddress.toString());

      // Send to our own address
      const txId = await this.createTransaction(
        {
          address: destinationAddress,
          amount: minimumAmount,
          payload: payloadHex,
        },
        sendMessage.password
      );

      return txId;
    } catch (error) {
      console.error("Error sending message with context:", error);
      throw error;
    }
  }

  private async updateMonitoredConversations() {
    try {
      const { useMessagingStore } = await import("../store/messaging.store");
      const messagingStore = useMessagingStore.getState();
      const conversationManager = messagingStore?.conversationManager;

      if (!conversationManager) return;

      // Update our monitored conversations
      this.monitoredConversations.clear();
      this.monitoredAddresses.clear();
      const conversations = conversationManager.getMonitoredConversations();

      // Silently update monitored conversations
      conversations.forEach((conv: { alias: string; address: string }) => {
        this.monitoredConversations.add(conv.alias);
        this.monitoredAddresses.set(conv.address, conv.alias);
      });
    } catch (error) {
      console.error("Error updating monitored conversations:", error);
    }
  }

  private async processBlockEvent(event: any) {
    try {
      const blockTime =
        Number(event?.data?.block?.header?.timestamp) || Date.now();
      const blockHash = event?.data?.block?.header?.hash;
      const transactions = event?.data?.block?.transactions || [];

      // Process transactions silently
      const txOutputsMap = new Map<string, any[]>();
      transactions.forEach((tx: any) => {
        if (tx.outputs && tx.verboseData?.transactionId) {
          txOutputsMap.set(tx.verboseData.transactionId, tx.outputs);
        }
      });

      await this.updateMonitoredConversations();

      for (const tx of transactions) {
        const txId = tx.verboseData?.transactionId;
        if (!txId || this.processedMessageIds.has(txId)) continue;

        if (this.isMessageTransaction(tx)) {
          // mark the txId as processed to avoid duplicate processing
          this.processedMessageIds.add(txId);
          if (this.processedMessageIds.size > this.MAX_PROCESSED_MESSAGES) {
            const oldestId = this.processedMessageIds.values().next().value;

            if (oldestId) {
              this.processedMessageIds.delete(oldestId);
            }
          }

          try {
            // Process message transaction silently
            await this.processMessageTransaction(tx, blockHash, blockTime);
          } catch (error) {
            if (process.env.NODE_ENV === "development") {
              console.debug("Error processing message transaction:", error);
            }
          }
        }
      }
    } catch (error) {
      console.error("Error processing block event:", error);
    }
  }
}

export const createWithdrawTransaction = async (
  toAddress: string,
  amountSompi: bigint
): Promise<void> => {
  try {
    console.log("Sending withdraw transaction:", {
      toAddress,
      amountSompi,
    });

    const walletStore = useWalletStore.getState();
    const accountService = walletStore.accountService;
    const password = walletStore.unlockedWallet?.password;

    if (!accountService) {
      throw new Error("Account service not initialized");
    }

    if (!password) {
      throw new Error("Wallet is locked. Please unlock your wallet first.");
    }

    // Create and send a native transaction (no payload)
    await accountService.createWithdrawTransaction(
      {
        address: new Address(toAddress),
        amount: amountSompi,
      },
      password
    );

    console.log("Withdraw transaction sent successfully");
  } catch (error) {
    console.error("Send withdraw transaction error:", error);
    throw new Error(
      error instanceof Error
        ? error.message
        : "Failed to send withdraw transaction"
    );
  }
};<|MERGE_RESOLUTION|>--- conflicted
+++ resolved
@@ -14,17 +14,9 @@
   UtxoEntry,
   UtxoProcessor,
 } from "kaspa-wasm";
-<<<<<<< HEAD
 import { TransactionId } from "src/types/transactions";
 import { UnlockedWallet } from "src/types/wallet.type";
-=======
-import { KaspaClient } from "../utils/all-in-one";
-import { WalletStorage } from "../utils/wallet-storage";
-import EventEmitter from "eventemitter3";
-import { encrypt_message } from "cipher";
-import { CipherHelper } from "../utils/cipher-helper";
 import { DecryptionCache } from "../utils/decryption-cache";
->>>>>>> d5608cf3
 import { useMessagingStore } from "../store/messaging.store";
 import { useWalletStore } from "../store/wallet.store";
 import { KaspaClient } from "../utils/all-in-one";
