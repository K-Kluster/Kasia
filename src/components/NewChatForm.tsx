--- conflicted
+++ resolved
@@ -1,7 +1,7 @@
 import { useMessagingStore } from "../store/messaging.store";
 import { useWalletStore } from "../store/wallet.store";
 import React, { useState, useCallback, useEffect, useRef } from "react";
-import { kaspaToSompi, sompiToKaspaString } from "kaspa-wasm";
+import { kaspaToSompi } from "kaspa-wasm";
 import styles from "../components/NewChatForm.module.css";
 
 interface NewChatFormProps {
@@ -35,16 +35,6 @@
       }
     },
     []
-  );
-
-  // Handle clicking outside to close
-  const handleOverlayClick = useCallback(
-    (e: React.MouseEvent) => {
-      if (e.target === e.currentTarget) {
-        onClose();
-      }
-    },
-    [onClose]
   );
 
   // Handle escape key to close
@@ -294,71 +284,19 @@
     }
 
     return (
-<<<<<<< HEAD
-      <div
-        className="fixed inset-0 bg-black/50 flex items-center justify-center z-[1000]"
-        onClick={handleOverlayClick}
-      >
-        <div
-          className={styles["new-chat-form"]}
-          onClick={(e) => e.stopPropagation()}
-        >
-          <h3 className={styles.title}>Confirm Handshake</h3>
-          <div className={styles["confirmation-details"]}>
-            <p>
-              <strong>Recipient:</strong> {recipientDisplay}
-            </p>
-            {recipientAddress.endsWith(".kas") &&
-              resolvedAddress &&
-              knsDomainId && (
-                <p>
-                  <strong>Domain ID:</strong> {knsDomainId}
-                </p>
-              )}
-            <p>
-              <strong>Amount:</strong> {handshakeAmount} KAS
-            </p>
-            <p>
-              <strong>Your Balance:</strong> {balance?.matureDisplay || "0"} KAS
-            </p>
-            {parseFloat(handshakeAmount) > 0.2 && (
-              <p className={styles["info-text"]}>
-                The extra amount (
-                {(parseFloat(handshakeAmount) - 0.2).toFixed(8)} KAS) helps the
-                recipient respond even if they have no KAS.
-              </p>
-            )}
-            {/* Only show warning if user is NOT sending extra amount */}
-            {recipientWarning && parseFloat(handshakeAmount) <= 0.2 && (
-              <p className={styles["warning-text"]}>{recipientWarning}</p>
-            )}
-            <p>This will initiate a handshake conversation. Continue?</p>
-          </div>
-          <div className={styles["form-actions"]}>
-            <button
-              type="button"
-              className={styles["cancel-button"]}
-              onClick={() => setShowConfirmation(false)}
-              disabled={isLoading}
-            >
-              Back
-            </button>
-            <button
-              type="button"
-              className={styles["submit-button"]}
-              onClick={confirmHandshake}
-              disabled={isLoading}
-            >
-              {isLoading ? "Sending..." : "Confirm & Send"}
-            </button>
-          </div>
-=======
       <>
         <h3 className={styles.title}>Confirm Handshake</h3>
         <div className="text-white/80 text-sm mb-5 leading-normal">
-          <p className="my-2 break-all">
-            <strong>Recipient:</strong> {recipientAddress}
+          <p>
+            <strong>Recipient:</strong> {recipientDisplay}
           </p>
+          {recipientAddress.endsWith(".kas") &&
+            resolvedAddress &&
+            knsDomainId && (
+              <p>
+                <strong>Domain ID:</strong> {knsDomainId}
+              </p>
+            )}
           <p className="my-2">
             <strong>Amount:</strong> {handshakeAmount} KAS
           </p>
@@ -376,7 +314,6 @@
             <p className={styles["warning-text"]}>{recipientWarning}</p>
           )}
           <p>This will initiate a handshake conversation. Continue?</p>
->>>>>>> e417beed
         </div>
         <div className={styles["form-actions"]}>
           <button
@@ -401,115 +338,6 @@
   }
 
   return (
-<<<<<<< HEAD
-    <div
-      className="fixed inset-0 bg-black/50 flex items-center justify-center z-[1000]"
-      onClick={handleOverlayClick}
-    >
-      <div
-        className={styles["new-chat-form"]}
-        onClick={(e) => e.stopPropagation()}
-      >
-        <h3 className={styles.title}>Start New Conversation</h3>
-        <form onSubmit={handleSubmit}>
-          <div className={styles["form-group"]}>
-            <label className={styles.label} htmlFor="recipientAddress">
-              Recipient Address
-            </label>
-            <input
-              ref={useRecipientAddressRef}
-              className={styles.input}
-              type="text"
-              id="recipientAddress"
-              value={recipientAddress}
-              onChange={(e) => setRecipientAddress(e.target.value)}
-              placeholder="Kaspa address or Kns domain"
-              disabled={isLoading}
-              required
-              autoComplete="off"
-            />
-            {isResolvingKns && recipientAddress.endsWith(".kas") && (
-              <div className={styles["checking-text"]}>
-                Resolving KNS domain...
-              </div>
-            )}
-            {resolvedAddress &&
-              recipientAddress.endsWith(".kas") &&
-              !isResolvingKns &&
-              !knsError && (
-                <div className={styles["resolved-address"]}>
-                  <span style={{ fontFamily: "monospace", userSelect: "all" }}>
-                    {resolvedAddress}
-                  </span>
-                </div>
-              )}
-            {knsError &&
-              recipientAddress.endsWith(".kas") &&
-              !isResolvingKns && (
-                <div className={`mt-2 ${styles["error-message"]}`}>{knsError}</div>
-              )}
-            {isCheckingRecipient && (
-              <div className={styles["checking-text"]}>
-                Checking recipient balance...
-              </div>
-            )}
-            {recipientWarning && (
-              <div className={styles["warning-message"]}>
-                {recipientWarning}
-              </div>
-            )}
-          </div>
-
-          <div className={styles["form-group"]}>
-            <label className={styles.label} htmlFor="handshakeAmount">
-              Handshake Amount (KAS)
-            </label>
-            <input
-              className={styles["amount-input"]}
-              type="text"
-              id="handshakeAmount"
-              value={handshakeAmount}
-              onChange={(e) => handleAmountChange(e.target.value)}
-              placeholder="0.2"
-              disabled={isLoading}
-            />
-            <div className={styles["amount-buttons"]}>
-              <button
-                type="button"
-                className={`${styles["amount-button"]} ${
-                  handshakeAmount === "0.2" ? styles["active"] : ""
-                }`}
-                onClick={() => handleQuickAmount("0.2")}
-                disabled={isLoading}
-              >
-                0.2
-              </button>
-              <button
-                type="button"
-                className={`${styles["amount-button"]} ${
-                  handshakeAmount === "0.5" ? styles["active"] : ""
-                }`}
-                onClick={() => handleQuickAmount("0.5")}
-                disabled={isLoading}
-              >
-                0.5
-              </button>
-              <button
-                type="button"
-                className={`${styles["amount-button"]} ${
-                  handshakeAmount === "1" ? styles["active"] : ""
-                }`}
-                onClick={() => handleQuickAmount("1")}
-                disabled={isLoading}
-              >
-                1
-              </button>
-            </div>
-            <div className={styles["info-text"]}>
-              Default: 0.2 KAS. Higher amounts help recipients respond even if
-              they have no KAS. This creates a better experience for newcomers
-              to Kasia.
-=======
     <>
       <h3 className={styles.title}>Start New Conversation</h3>
       <form onSubmit={handleSubmit}>
@@ -524,14 +352,32 @@
             id="recipientAddress"
             value={recipientAddress}
             onChange={(e) => setRecipientAddress(e.target.value)}
-            placeholder="kaspa:..."
+            placeholder="Kaspa address or Kns domain"
             disabled={isLoading}
             required
+            autoComplete="off"
           />
+          {isResolvingKns && recipientAddress.endsWith(".kas") && (
+            <div className={styles["checking-text"]}>
+              Resolving KNS domain...
+            </div>
+          )}
+          {resolvedAddress &&
+            recipientAddress.endsWith(".kas") &&
+            !isResolvingKns &&
+            !knsError && (
+              <div className={styles["resolved-address"]}>
+                <span style={{ fontFamily: "monospace", userSelect: "all" }}>
+                  {resolvedAddress}
+                </span>
+              </div>
+            )}
+          {knsError && recipientAddress.endsWith(".kas") && !isResolvingKns && (
+            <div className={`mt-2 ${styles["error-message"]}`}>{knsError}</div>
+          )}
           {isCheckingRecipient && (
             <div className={styles["checking-text"]}>
               Checking recipient balance...
->>>>>>> e417beed
             </div>
           )}
           {recipientWarning && (
