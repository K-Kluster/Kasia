--- conflicted
+++ resolved
@@ -12,11 +12,6 @@
 type MessageDisplayProps = {
   message: MessageType;
   isOutgoing: boolean;
-<<<<<<< HEAD
-  showTimestamp?: boolean;
-=======
-  showTimestamp?: boolean
->>>>>>> 032178e5
 };
 
 export const MessageDisplay: FC<MessageDisplayProps> = ({
@@ -50,10 +45,16 @@
       ? date.toLocaleString()
       : date.toLocaleTimeString([], { hour: "2-digit", minute: "2-digit" });
 
-<<<<<<< HEAD
-=======
-
->>>>>>> 032178e5
+
+  const isRecent = Date.now() - timestamp < 12 * 60 * 60 * 1000; // if message is younger than 12 hours, its recent
+  const date = new Date(timestamp);
+
+  // if expanded OR stale, full date+time; otherwise just HH:MM
+  const displayStamp =
+    showMeta || !isRecent
+      ? date.toLocaleString()
+      : date.toLocaleTimeString([], { hour: "2-digit", minute: "2-digit" });
+
   // Check if this is a handshake message
   const isHandshake =
     (payload?.startsWith("ciph_msg:") && payload?.includes(":handshake:")) ||
@@ -466,35 +467,10 @@
   }, []);
 
   return (
-    <div
-      className={clsx(
-        "flex w-full my-2",
-<<<<<<< HEAD
-        isOutgoing ? "justify-end pr-5" : "justify-start pl-5"
-=======
-        isOutgoing
-          ? "justify-end pr-0.5 sm:pr-2"
-          : "justify-start pl-0.5 sm:pl-2"
->>>>>>> 032178e5
-      )}
-    >
-      <div
-        onClick={() => setShowMeta((prev) => !prev)}
-        className={clsx(
-          "relative z-0 cursor-pointer mb-4 px-4 py-3 max-w-[70%] break-words hyphens-auto",
-          isOutgoing
-            ? "bg-[#007aff] text-white text-right rounded-2xl rounded-br-none"
-            : "bg-[var(--secondary-bg)] text-left rounded-2xl rounded-bl-none"
-        )}
-      >
-        {(showMeta || showTimestamp) && (
-          <div className="flex justify-between items-center mb-[6px] text-[0.8em] truncate">
-            <div className="opacity-70">{displayStamp}</div>
-          </div>
-        )}
-
-        <div className="text-[1em] my-2 leading-[1.4]">
-          {renderMessageContent()}
+    <div className={`message ${isOutgoing ? "outgoing" : "incoming"}`}>
+      <div className="message-header">
+        <div className="message-timestamp">
+          {new Date(timestamp).toLocaleString()}
         </div>
 
         {showMeta && (
