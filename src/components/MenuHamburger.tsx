--- conflicted
+++ resolved
@@ -6,29 +6,18 @@
   XMarkIcon,
   ChevronRightIcon,
   ChevronDownIcon,
-<<<<<<< HEAD
 } from "@heroicons/react/24/solid";
+import { MessageBackup } from "./MessageBackup";
+import { UtxoCompound } from "./UtxoCompound";
+import { UserIcon, ArrowPathIcon } from "@heroicons/react/24/solid";
 import { WalletSeedRetreiveDisplay } from "../containers/WalletSeedRetreiveDisplay";
 import { WalletWithdrawal } from "../containers/WalletWithdrawal";
-import { MessageBackup } from "./Messagebackup";
-import { UtxoCompound } from "./UtxoCompound";
-
-type WalletSettingsProps = {
-  open: boolean;
-=======
-  UserIcon,
-  ArrowPathIcon,
-} from "@heroicons/react/24/solid";
-import { WalletSeedRetreiveDisplay } from "../containers/WalletSeedRetreiveDisplay";
-import { WalletWithdrawal } from "../containers/WalletWithdrawal";
-import { MessageBackup } from "./MessageBackup";
 import { WalletAddressSection } from "./WalletAddressSection";
 import clsx from "clsx";
 
 type WalletSettingsProps = {
   open: boolean;
   address: string | undefined;
->>>>>>> 44c5e10c
   onCloseMenu: () => void;
   onOpenWalletInfo: () => void;
   onCloseWallet: () => void;
@@ -37,10 +26,7 @@
 
 const MenuHamburger: FC<WalletSettingsProps> = ({
   open,
-<<<<<<< HEAD
-=======
   address,
->>>>>>> 44c5e10c
   onCloseMenu,
   onOpenWalletInfo,
   onCloseWallet,
@@ -50,11 +36,8 @@
   const [showSeedRetrieveModal, setShowSeedRetrieveModal] = useState(false);
   const [showWalletWithdrawal, setShowWalletWithdrawal] = useState(false);
   const [showMessageModal, setShowMessageModal] = useState(false);
-<<<<<<< HEAD
   const [showUtxoCompound, setShowUtxoCompound] = useState(false);
-=======
   const [showAddressModal, setShowAddressModal] = useState(false);
->>>>>>> 44c5e10c
 
   useEffect(() => {
     if (!open) {
@@ -62,10 +45,7 @@
       setShowWalletWithdrawal(false);
       setShowSeedRetrieveModal(false);
       setShowMessageModal(false);
-<<<<<<< HEAD
       setShowUtxoCompound(false);
-=======
->>>>>>> 44c5e10c
     }
   }, [open]);
 
@@ -82,11 +62,9 @@
         onClick={(e) => e.stopPropagation()}
       >
         <ul className="divide-y divide-gray-700">
-<<<<<<< HEAD
           <li className="block sm:hidden px-4 py-3">
             <FeeBuckets inline={false} />
           </li>
-=======
           {/* Show Address Item */}
           <li
             onClick={() => setShowAddressModal(true)}
@@ -104,7 +82,6 @@
             </span>
           </li>
           {/* Show Wallet Info Item */}
->>>>>>> 44c5e10c
           <li
             onClick={() => {
               onOpenWalletInfo();
@@ -115,14 +92,11 @@
             <InformationCircleIcon className="h-5 w-5 text-white" />
             <span className="text-white text-sm">Wallet Info</span>
           </li>
-<<<<<<< HEAD
-=======
           {/* Show Feebuckets on mobile Item */}
           <li className="block sm:hidden px-4 py-3">
             <FeeBuckets inline={false} />
           </li>
           {/* Show Action List Sub Items */}
->>>>>>> 44c5e10c
           <li
             className="flex items-center gap-2 px-4 py-3 hover:bg-gray-700 cursor-pointer"
             onClick={() => setActionsMenuOpen(!actionsMenuOpen)}
@@ -139,10 +113,7 @@
 
           {actionsMenuOpen && (
             <ul className="pl-0 text-sm font-semibold text-left ml-2">
-<<<<<<< HEAD
-=======
               {/* Show Fund Withdraw Item */}
->>>>>>> 44c5e10c
               <li
                 onClick={() => {
                   setShowWalletWithdrawal(true);
@@ -152,7 +123,6 @@
               >
                 <span className="text-white text-sm">Withdraw Funds</span>
               </li>
-<<<<<<< HEAD
               <li
                 onClick={() => {
                   setShowUtxoCompound(true);
@@ -171,9 +141,7 @@
               >
                 <span className="text-white text-sm">View Seed Phrase</span>
               </li>
-=======
               {/* Show IO messages Item */}
->>>>>>> 44c5e10c
               {messageStoreLoaded && (
                 <li
                   onClick={handleExportClick}
@@ -184,24 +152,20 @@
                   </span>
                 </li>
               )}
-<<<<<<< HEAD
+              {/* Show Seed extract Item */}
+              <li
+                onClick={() => {
+                  setShowSeedRetrieveModal(true);
+                  setActionsMenuOpen(false);
+                }}
+                className="px-4 py-3 hover:bg-gray-700 cursor-pointer"
+              >
+                <span className="text-white text-sm">View Seed Phrase</span>
+              </li>
             </ul>
           )}
-=======
-              {/* Show Seed extract Item */}
-              <li
-                onClick={() => {
-                  setShowSeedRetrieveModal(true);
-                  setActionsMenuOpen(false);
-                }}
-                className="px-4 py-3 hover:bg-gray-700 cursor-pointer"
-              >
-                <span className="text-white text-sm">View Seed Phrase</span>
-              </li>
-            </ul>
-          )}
+
           {/* Show close wallet Item */}
->>>>>>> 44c5e10c
           <li
             onClick={onCloseWallet}
             className="flex items-center gap-2 px-4 py-3 hover:bg-gray-700 cursor-pointer"
@@ -212,7 +176,6 @@
         </ul>
       </div>
 
-<<<<<<< HEAD
       {/* UTXO Compound Modal */}
       {showUtxoCompound && (
         <div
@@ -233,17 +196,10 @@
           </div>
         </div>
       )}
-
       {/* Export/Import Messages Modal */}
       {showMessageModal && (
         <div
-          className="fixed inset-0 bg-black bg-opacity-50 flex justify-center items-center z-20"
-=======
-      {/* Export/Import Messages Modal */}
-      {showMessageModal && (
-        <div
           className="fixed inset-0 bg-black/50 flex justify-center items-center z-20"
->>>>>>> 44c5e10c
           onClick={() => setShowMessageModal(false)}
         >
           <div
@@ -264,11 +220,7 @@
       {/* Seed and Withdrawal Modal */}
       {showSeedRetrieveModal && (
         <div
-<<<<<<< HEAD
-          className="fixed inset-0 bg-black bg-opacity-50 flex justify-center items-center z-20"
-=======
           className="fixed inset-0 bg-black/50 flex justify-center items-center z-20"
->>>>>>> 44c5e10c
           onClick={() => setShowSeedRetrieveModal(false)}
         >
           <div
@@ -286,17 +238,10 @@
         </div>
       )}
 
-<<<<<<< HEAD
-      {/* Show wallet address modal */}
-      {showWalletWithdrawal && (
-        <div
-          className="fixed inset-0 bg-black bg-opacity-50 flex justify-center items-center z-20"
-=======
       {/* Show wallet withdraw modal */}
       {showWalletWithdrawal && (
         <div
           className="fixed inset-0 bg-black/50 flex justify-center items-center z-20"
->>>>>>> 44c5e10c
           onClick={() => setShowWalletWithdrawal(false)}
         >
           <div
@@ -313,8 +258,6 @@
           </div>
         </div>
       )}
-<<<<<<< HEAD
-=======
 
       {/* Show wallet address modal */}
       {showAddressModal && (
@@ -340,7 +283,6 @@
           </div>
         </div>
       )}
->>>>>>> 44c5e10c
     </>
   );
 };
