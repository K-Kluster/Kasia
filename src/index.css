/* @import  "./variables.css"; */

@import "tailwindcss";

@theme {
  --primary-bg: #0f172a;
  --secondary-bg: #1e293b;
  --border-color: #334155;
  --text-primary: #f1f5f9;
  --text-secondary: #94a3b8;
  --accent-blue: #3b82f6;
  --accent-purple: #8b5cf6;
  --accent-green: #10b981;
  --accent-yellow: #f59e0b;
<<<<<<< HEAD
  --color-success: #10b981;
  --color-bg-primary: #0f172a;
  --color-bg-secondary: #1e293b;
  --color-text-primary: #f1f5f9;
  --color-text-secondary: #94a3b8;
=======

  --animate-fade-in: fade-in 0.5s ease forwards;

  @keyframes fade-in {
    from {
      opacity: 0;
    }

    to {
      opacity: 1;
    }
  }
>>>>>>> 548576af
}

input {
  @apply bg-gray-700 text-white border border-gray-600 rounded py-2 px-4;
}

:root {
  /* --primary-bg: #0f172a;
  --secondary-bg: #1e293b;
  --border-color: #334155;
  --text-primary: #f1f5f9;
  --text-secondary: #94a3b8;
  --accent-blue: #3b82f6;
  --accent-purple: #8b5cf6;
  --accent-green: #10b981;
  --accent-yellow: #f59e0b; */
}

body {
  font-family: "Inter", -apple-system, BlinkMacSystemFont, "Segoe UI", Roboto,
    sans-serif;
  max-width: 1200px;
  margin: 0 auto;
  padding: 20px;
  background-color: var(--primary-bg);
  color: var(--text-primary);
  line-height: 1.5;
  padding-top: 0;
  margin-top: 0;
}

h1 {
  color: var(--text-primary);
  font-size: 2rem;
  margin: 0;
  font-weight: 700;
  letter-spacing: -0.025em;
}

.network-badge {
  display: inline-flex;
  align-items: center;
  padding: 0.35rem 0.75rem;
  background: var(--accent-blue);
  color: white;
  border-radius: 0.25rem;
  font-size: 0.8125rem;
  font-weight: 500;
  cursor: pointer;
  min-width: 100px;
  justify-content: center;
  transition: background-color 0.2s;
  gap: 0.5rem;
}

.connection-dot {
  width: 8px;
  height: 8px;
  border-radius: 50%;
  display: inline-block;
}

.connection-dot.connected {
  background-color: var(--accent-green);
  box-shadow: 0 0 4px var(--accent-green);
}

.connection-dot.disconnected {
  background-color: #ef4444;
  box-shadow: 0 0 4px #ef4444;
}

.network-selector {
  position: absolute;
  top: calc(100% + 2px);
  left: 0;
  background: var(--secondary-bg);
  border: 1px solid var(--border-color);
  min-width: 140px;
  box-shadow: 0 2px 4px rgba(0, 0, 0, 0.1);
  z-index: 10;
}

.network-selector.show {
  display: block;
}

.network-option {
  padding: 0.5rem 0.75rem;
  cursor: pointer;
  transition: background-color 0.2s;
  color: var(--text-primary);
  display: block;
  width: 100%;
  text-align: left;
  border: none;
  background: none;
  font-size: 0.8125rem;
}

.network-option:hover {
  background: var(--primary-bg);
}

.network-option.active {
  background: var(--accent-blue);
  color: white;
}

.connection-status {
  font-size: 0.875rem;
  color: var(--accent-green);
  margin: 0;
  display: flex;
  align-items: center;
  gap: 0.5rem;
}

.connection-status::before {
  content: "●";
  color: var(--accent-green);
}

.mono {
  font-family: "Courier New", Courier, monospace;
  background-color: #f8f9fa;
  padding: 2px 4px;
  border-radius: 3px;
}

.highlight {
  background-color: #e1f5fe;
  padding: 2px 6px;
  border-radius: 3px;
  font-weight: bold;
}

.address {
  word-break: break-all;
  background-color: var(--secondary-bg);
  padding: 5px 8px;
  border-radius: 4px;
  display: inline-block;
  margin: 5px 0;
  border: 1px solid var(--border-color);
  color: var(--text-primary);
}

.amount {
  color: var(--accent-green);
}

.balance-info {
  background-color: var(--primary-bg);
  padding: 10px;
  border-radius: 6px;
  margin: 10px 0;
  border: 1px solid var(--border-color);
}

.balance-info h4 {
  margin: 0 0 8px 0;
  color: var(--text-secondary);
  font-size: 0.9em;
}

.balance-list {
  list-style: none;
  padding: 0;
  margin: 0;
  font-size: 0.85em;
}

.balance-list li {
  display: flex;
  justify-content: space-between;
  margin-bottom: 4px;
}

.utxo-container {
  background-color: #fff;
  border-radius: 8px;
  padding: 20px;
  box-shadow: 0 2px 4px rgba(0, 0, 0, 0.1);
  margin-top: 20px;
}

.utxo-entry {
  border: 1px solid #e0e0e0;
  border-radius: 6px;
  padding: 15px;
  margin-bottom: 15px;
  background-color: #fff;
}

.utxo-entry:hover {
  box-shadow: 0 2px 8px rgba(0, 0, 0, 0.1);
}

.tx-details > div {
  margin: 8px 0;
}

.script-content {
  word-break: break-all;
  background-color: #f8f9fa;
  padding: 8px;
  border-radius: 4px;
  border: 1px solid #e0e0e0;
  margin-top: 5px;
}

.error {
  background-color: #ffebee;
  color: #c62828;
  padding: 15px;
  border-radius: 8px;
  border: 1px solid #ffcdd2;
  margin-bottom: 20px;
}

.error a {
  color: #c62828;
  text-decoration: underline;
}

.info-message {
  background-color: var(--secondary-bg);
  border-radius: 8px;
  padding: 15px;
  box-shadow: 0 2px 4px rgba(0, 0, 0, 0.2);
  margin-bottom: 20px;
  border: 1px solid var(--border-color);
  font-size: 0.9em;
  position: absolute;
  top: 20px;
  right: 20px;
  width: 300px;
  z-index: 10;
}

.info-message h3 {
  font-size: 1em;
  margin: 0 0 10px 0;
  color: var(--text-secondary);
}

.info-message p {
  margin: 5px 0;
  font-size: 0.85em;
}

.utxo-count {
  background-color: var(--accent-blue);
  padding: 2px 8px;
  border-radius: 12px;
  font-weight: bold;
  color: var(--text-primary);
}

.data-container {
  display: block;
  margin-top: 20px;
}

.messages-header {
  padding: 16px;
  border-bottom: 1px solid var(--border-color);
  display: flex;
  justify-content: space-between;
  align-items: center;
  background-color: var(--secondary-bg);
  height: 60px;
}

.messages-header .header-actions {
  display: flex;
  gap: 12px;
  align-items: center;
}

.message-input-section {
  padding: 16px;
  border-top: 1px solid var(--border-color);
  background-color: var(--secondary-bg);
}

.message-input-container {
  display: flex;
  flex-direction: column;
  gap: 8px;
}

.recipient-input {
  background-color: var(--primary-bg);
  border: 1px solid var(--border-color);
  color: var(--text-primary);
  padding: 8px 12px;
  border-radius: 8px;
  font-size: 0.9em;
  outline: none;
  transition: all 0.2s;
  height: 36px;
}

.message-input-wrapper {
  display: flex;
  gap: 8px;
  align-items: center;
  background-color: var(--primary-bg);
  border-radius: 8px;
  padding: 4px;
  border: 1px solid var(--border-color);
}

.message-input {
  background: none;
  border: none;
  color: var(--text-primary);
  padding: 8px;
  font-size: 0.9em;
  outline: none;
  flex: 1;
}

.send-button {
  background-color: var(--accent-blue);
  color: white;
  border: none;
  padding: 8px 12px;
  border-radius: 8px;
  cursor: pointer;
  font-size: 0.9em;
  transition: all 0.2s;
  display: flex;
  align-items: center;
  gap: 4px;
  height: 36px;
}

.messages-section {
  flex: 2;
  display: flex;
  flex-direction: column;
  border-left: 1px solid var(--border-color);
}

.messages-list {
  flex: 1;
  overflow-y: auto;
  padding: 16px;
  background-color: var(--primary-bg);
  background-image: linear-gradient(
      rgba(255, 255, 255, 0.03) 1px,
      transparent 1px
    ),
    linear-gradient(90deg, rgba(255, 255, 255, 0.03) 1px, transparent 1px);
  background-size: 20px 20px;
}

.message {
  position: relative;
  background-color: var(--secondary-bg);
  padding: 12px 16px;
  border-radius: 16px;
  max-width: 70%;
  margin-bottom: 16px;
  word-wrap: break-word;
  overflow-wrap: break-word;
  hyphens: auto;
}

.contact-preview {
  font-size: 0.8em;
  color: var(--text-secondary);
  white-space: nowrap;
  overflow: hidden;
  text-overflow: ellipsis;
}

.contact-time {
  font-size: 0.7em;
  color: var(--text-secondary);
  margin-top: 4px;
}

.no-messages {
  text-align: center;
  color: var(--text-secondary);
  padding: 40px 20px;
  font-style: italic;
  background-color: rgba(0, 0, 0, 0.2);
  border-radius: 12px;
  margin: 20px;
}

.message.incoming {
  background-color: var(--secondary-bg);
  margin-right: auto;
  margin-left: 20px;
  border-bottom-left-radius: 4px;
}

.message.outgoing {
  background-color: var(--accent-blue);
  margin-left: auto;
  margin-right: 20px;
  border-bottom-right-radius: 4px;
  color: white;
}

.message::before {
  content: "";
  position: absolute;
  bottom: 0;
  width: 20px;
  height: 20px;
  z-index: -1;
}

.message.incoming::before {
  left: -10px;
  border-right: 20px solid var(--secondary-bg);
  border-bottom-left-radius: 16px;
}

.message.outgoing::before {
  right: -10px;
  border-left: 20px solid var(--accent-blue);
  border-bottom-right-radius: 16px;
}

.message-header {
  display: flex;
  justify-content: space-between;
  align-items: center;
  margin-bottom: 6px;
  font-size: 0.8em;
  white-space: nowrap;
  overflow: hidden;
  text-overflow: ellipsis;
  max-width: 100%;
}

.message.outgoing .message-header {
  color: rgba(255, 255, 255, 0.8);
}

.message-content {
  font-size: 1em;
  margin: 8px 0;
  word-break: break-word;
  overflow-wrap: break-word;
  line-height: 1.4;
}

.message-footer {
  display: flex;
  justify-content: space-between;
  align-items: center;
  margin-top: 6px;
  font-size: 0.75em;
  opacity: 0.8;
  white-space: nowrap;
  overflow: hidden;
  text-overflow: ellipsis;
  max-width: 100%;
}

.message.outgoing .message-footer {
  color: rgba(255, 255, 255, 0.8);
}

.message-id {
  background-color: rgba(0, 0, 0, 0.2);
  padding: 2px 6px;
  border-radius: 10px;
  font-family: monospace;
  max-width: 150px;
  overflow: hidden;
  text-overflow: ellipsis;
  white-space: nowrap;
  display: inline-block;
  vertical-align: middle;
  cursor: pointer;
  transition: all 0.2s ease;
  position: relative;
}

.tx-label {
  user-select: none;
  color: rgba(255, 255, 255, 0.7);
}

.tx-value {
  user-select: all;
}

.message-id:hover,
.message-id:focus {
  max-width: none;
  background-color: rgba(0, 0, 0, 0.3);
  z-index: 10;
}

.message.outgoing .message-id:hover,
.message.outgoing .message-id:focus {
  background-color: rgba(255, 255, 255, 0.2);
}

.message-id::after {
  content: "Click to view full ID";
  position: absolute;
  bottom: 100%;
  left: 50%;
  transform: translateX(-50%);
  padding: 4px 8px;
  background-color: var(--secondary-bg);
  border-radius: 4px;
  font-size: 0.8em;
  white-space: nowrap;
  opacity: 0;
  pointer-events: none;
  transition: opacity 0.2s ease;
  margin-bottom: 4px;
}

.message-id:hover::after {
  opacity: 1;
}

.message-amount {
  background-color: rgba(0, 0, 0, 0.2);
  padding: 2px 6px;
  border-radius: 10px;
  margin-left: 8px;
}

@media (max-width: 768px) {
  .message {
    max-width: 85%;
  }
}

.wallet-guard {
  background-color: var(--secondary-bg);
  border: 1px solid var(--border-color);
  border-radius: 12px;
  margin: 2rem auto;
  max-width: 600px;
  padding: 2rem;
}

.wallet-info-container {
  position: static;
  display: flex;
  align-items: center;
  gap: 1rem;
}

.wallet-info-wrapper {
  display: flex;
  align-items: center;
  gap: 10px;
}

.wallet-info-button {
  background-color: var(--accent-blue);
  color: white;
  border: none;
  border-radius: 4px;
  padding: 8px 12px;
  cursor: pointer;
  font-size: 0.875rem;
  transition: background-color 0.2s;
  box-shadow: 0 2px 4px rgba(0, 0, 0, 0.1);
}

.wallet-info-button:hover {
  background-color: rgba(59, 130, 246, 0.9);
}

.fee-rate-inline {
  display: flex;
  align-items: center;
  gap: 4px;
  padding: 4px 8px;
  background-color: var(--secondary-bg);
  border: 1px solid var(--border-color);
  border-radius: 4px;
  font-size: 0.875rem;
  cursor: help;
  margin: 0;
}

.fee-rate-inline.priority {
  background-color: rgba(239, 68, 68, 0.1);
  border: 1px solid rgba(239, 68, 68, 0.2);
}

.fee-rate-inline.normal {
  background-color: rgba(59, 130, 246, 0.1);
  border: 1px solid rgba(59, 130, 246, 0.2);
}

.fee-rate-inline.low {
  background-color: rgba(34, 197, 94, 0.1);
  border: 1px solid rgba(34, 197, 94, 0.2);
}

.fee-label {
  color: var(--text-secondary);
  font-weight: 500;
  font-size: 0.75rem;
}

.fee-value {
  color: var(--accent-green);
  font-weight: 600;
  font-family: monospace;
}

.close-button {
  position: absolute;
  top: 10px;
  right: 10px;
  background: none;
  border: none;
  font-size: 24px;
  cursor: pointer;
  color: var(--text-secondary);
  padding: 5px 10px;
  border-radius: 4px;
  transition: background-color 0.2s;
}

.close-button:hover {
  background-color: rgba(255, 255, 255, 0.1);
}

@keyframes modalFadeIn {
  from {
    opacity: 0;
    transform: translateY(-20px);
  }
  to {
    opacity: 1;
    transform: translateY(0);
  }
}

@keyframes fadeIn {
  from {
    opacity: 0;
    transform: translateY(-4px);
  }
  to {
    opacity: 1;
    transform: translateY(0);
  }
}

.fee-estimate {
  font-size: 0.9rem;
  color: #94a3b8;
  padding: 0.35rem 0.75rem;
  margin-top: 0.5rem;
  background-color: rgba(255, 255, 255, 0.1);
  border-radius: 6px;
  text-align: right;
  border: 1px solid rgba(255, 255, 255, 0.1);
  animation: fadeIn 0.3s ease-out;
}

.fee-estimate-fallback {
  color: #fbbf24; /* amber-400 */
  background-color: rgba(251, 191, 36, 0.1);
  border: 1px solid rgba(251, 191, 36, 0.2);
}

/* Fee buckets styles */
.fee-buckets {
  margin-top: 1rem;
  border-top: 1px solid rgba(255, 255, 255, 0.1);
  padding-top: 0.5rem;
}

.fee-buckets h4 {
  margin-top: 0.5rem;
  margin-bottom: 0.5rem;
  font-size: 0.9rem;
  color: #94a3b8;
}

.fee-buckets .loading,
.fee-buckets .error {
  font-size: 0.8rem;
  color: #94a3b8;
  margin-bottom: 0.5rem;
}

.fee-buckets .error {
  color: #ef4444;
}

.fee-bucket {
  display: flex;
  justify-content: space-between;
  align-items: center;
  padding: 0.35rem 0.5rem;
  margin-bottom: 0.35rem;
  border-radius: 4px;
  font-size: 0.8rem;
  background-color: rgba(255, 255, 255, 0.05);
}

.fee-bucket.priority {
  background-color: rgba(239, 68, 68, 0.1);
  border: 1px solid rgba(239, 68, 68, 0.2);
}

.fee-bucket.normal {
  background-color: rgba(59, 130, 246, 0.1);
  border: 1px solid rgba(59, 130, 246, 0.2);
}

.fee-bucket.low {
  background-color: rgba(34, 197, 94, 0.1);
  border: 1px solid rgba(34, 197, 94, 0.2);
}

.fee-bucket-header {
  font-weight: 500;
}

.fee-bucket-rate {
  font-family: monospace;
  font-size: 0.85rem;
}

.fee-bucket-time {
  color: #94a3b8;
  font-size: 0.75rem;
}

.fee-buckets-inline {
  display: flex;
  align-items: center;
  gap: 8px;
  margin: 0;
  padding: 0;
}

.file-upload-button {
  background-color: var(--accent-blue);
  color: white;
  border: none;
  padding: 8px 12px;
  border-radius: 8px;
  cursor: pointer;
  font-size: 1em;
  transition: all 0.2s;
  display: flex;
  align-items: center;
  justify-content: center;
  height: 36px;
  width: 36px;
}

.file-upload-button:hover {
  background-color: var(--accent-blue-hover);
}

.file-upload-button:disabled {
  background-color: var(--disabled-color);
  cursor: not-allowed;
}

.file-message {
  background-color: rgba(0, 0, 0, 0.1);
  border-radius: 8px;
  padding: 8px;
  margin-top: 4px;
}

.file-info {
  display: flex;
  align-items: center;
  gap: 8px;
  font-size: 0.9em;
  margin-bottom: 8px;
}

.message.outgoing .file-message {
  background-color: rgba(255, 255, 255, 0.1);
}

.download-button {
  background-color: rgba(59, 130, 246, 0.2);
  color: var(--text-primary);
  border: 1px solid rgba(59, 130, 246, 0.3);
  padding: 4px 12px;
  border-radius: 4px;
  font-size: 0.9em;
  cursor: pointer;
  transition: all 0.2s;
  height: auto;
  margin-top: 4px;
}

.message.outgoing .download-button {
  background-color: rgba(255, 255, 255, 0.1);
  border-color: rgba(255, 255, 255, 0.2);
}

.download-button:hover {
  background-color: rgba(59, 130, 246, 0.3);
}

.message.outgoing .download-button:hover {
  background-color: rgba(255, 255, 255, 0.2);
}

.message-image {
  max-width: 100%;
  border-radius: 8px;
  margin-top: 8px;
  display: block;
}

.backup-button,
.import-button {
  background-color: var(--accent-blue);
  color: white;
  border: none;
  padding: 6px 12px;
  border-radius: 8px;
  cursor: pointer;
  font-size: 0.85em;
  height: 32px;
  margin: 0 4px;
  display: inline-flex;
  align-items: center;
  transition: background-color 0.2s;
}

.backup-button:hover,
.import-button:hover {
  background-color: rgba(59, 130, 246, 0.9);
}

.import-button {
  position: relative;
  overflow: hidden;
}

.import-button input[type="file"] {
  position: absolute;
  top: 0;
  left: 0;
  opacity: 0;
  cursor: pointer;
}

.app-title {
  display: flex;
  align-items: center;
  gap: 0.5rem;
}

.app-logo {
  width: 60px;
  height: 60px;
  object-fit: contain;
  margin-right: -1.5rem;
}

.app-title h1 {
  font-size: 1.5rem;
  font-weight: 600;
  margin: 0;
  margin-left: 1rem;
  color: var(--text-primary);
}

.header-right {
  display: flex;
  align-items: center;
  gap: 1.5rem;
}

.header-center {
  display: flex;
  flex-direction: column;
  align-items: center;
  gap: 0.5rem;
}
<|MERGE_RESOLUTION|>--- conflicted
+++ resolved
@@ -12,13 +12,11 @@
   --accent-purple: #8b5cf6;
   --accent-green: #10b981;
   --accent-yellow: #f59e0b;
-<<<<<<< HEAD
   --color-success: #10b981;
   --color-bg-primary: #0f172a;
   --color-bg-secondary: #1e293b;
   --color-text-primary: #f1f5f9;
   --color-text-secondary: #94a3b8;
-=======
 
   --animate-fade-in: fade-in 0.5s ease forwards;
 
@@ -31,7 +29,6 @@
       opacity: 1;
     }
   }
->>>>>>> 548576af
 }
 
 input {
@@ -928,4 +925,4 @@
   flex-direction: column;
   align-items: center;
   gap: 0.5rem;
-}
+}