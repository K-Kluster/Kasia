@import "tailwindcss";

/* Default (Dark) Theme */
:root {
  --primary-bg: #242424;
  --secondary-bg: #1b1c1a;
  --primary-border: #505459;
  --secondary-border: #3b3b3b;
  --text-primary: #f1f5f9;
  --text-secondary: #9ca3af;
  --accent-blue: #3b82f6;
  --accent-purple: #8b5cf6;
  --accent-green: #10b981;
  --accent-yellow: #f59e0b;
  --accent-red: #ef4444;
  --input-bg: #3b3b3b;
  --success: #10b981;
  --text-primary: #f1f5f9;
  --text-secondary: #94a3b8;
<<<<<<< HEAD
=======
  --button-primary: #70c7ba;
>>>>>>> 961debaf
  --kas-primary: #70c7ba;
  --kas-secondary: #49eacb;
  --text-warning: #fbb81a;
  /* amber-300 */
}

/* Light Theme */
[data-theme="light"] {
  --primary-bg: #f2f2f2;
  --secondary-bg: #ffffff;
  --primary-border: #e2e8f0;
  --secondary-border: #cbcbcb;
  --text-primary: #1e293b;
  --text-secondary: #6b7280;
  --accent-blue: #3b82f6;
  --accent-purple: #8b5cf6;
  --accent-green: #10b981;
  --accent-yellow: #f59e0b;
  --accent-red: #dc2626;
  --input-bg: #f7f7f7;
  --success: #10b981;
  --text-primary: #1e293b;
  --text-secondary: #64748b;
<<<<<<< HEAD
=======
  --button-primary: #70c7ba;
>>>>>>> 961debaf
  --kas-primary: #70c7ba;
  --color-kas-secondary: #49eacb;
  --text-warning: #ee8b00;
  /* amber-600 */
}

@theme {
  --animate-fade-in: fade-in 2s ease forwards;
  --color-primary-bg: var(--primary-bg);
  --color-secondary-bg: var(--secondary-bg);
  --color-primary-border: var(--primary-border);
  --color-secondary-border: var(--secondary-border);
  --color-text-primary: var(--text-primary);
  --color-text-secondary: var(--text-secondary);
  --color-accent-blue: var(--accent-blue);
  --color-accent-purple: var(--accent-purple);
  --color-accent-green: var(--accent-green);
  --color-accent-yellow: var(--accent-yellow);
  --color-input-bg: var(--input-bg);
  --color-success: var(--success);
  --color-kas-primary: var(--kas-primary);
  --color-kas-secondary: var(--kas-secondary);
  --color-text-warning: var(--text-warning);
}

@keyframes fade-in {
  from {
    opacity: 0;
  }

  to {
    opacity: 1;
  }
}

@keyframes modalFadeIn {
  from {
    opacity: 0;
    transform: translateY(-20px);
  }

  to {
    opacity: 1;
    transform: translateY(0);
  }
}

@keyframes flash {
  0%,
  100% {
    opacity: 1;
  }

  50% {
    opacity: 0.3;
  }
}

@keyframes pulse-dot {
  0%,
  100% {
    transform: scale(1);
  }

  50% {
    transform: scale(1.2);
  }
}

body {
  font-family:
    "Inter",
    -apple-system,
    BlinkMacSystemFont,
    "Segoe UI",
    Roboto,
    sans-serif;
  margin: 0;
  background-color: var(--primary-bg);
  color: var(--text-primary);
  line-height: 1.5;
  padding-top: 0;
  margin-top: 0;
}

.mono {
  font-family: "Courier New", Courier, monospace;
  background-color: #f8f9fa;
  padding: 2px 4px;
  border-radius: 3px;
}

.address {
  word-break: break-all;
  background-color: var(--secondary-bg);
  padding: 5px 8px;
  border-radius: 4px;
  display: inline-block;
  margin: 5px 0;
  border: 1px solid var(--border-color);
  color: var(--text-primary);
}

.amount {
  color: var(--accent-green);
}

.balance-list {
  list-style: none;
  padding: 0;
  margin: 0;
  font-size: 0.85em;
}

.balance-list li {
  display: flex;
  justify-content: space-between;
  margin-bottom: 4px;
}

.error {
  background-color: #ffebee;
  color: #c62828;
  padding: 15px;
  border-radius: 8px;
  border: 1px solid #ffcdd2;
  margin-bottom: 20px;
}

.error a {
  color: #c62828;
  text-decoration: underline;
}

.message {
  position: relative;
  background-color: var(--secondary-bg);
  padding: 12px 16px;
  border-radius: 16px;
  max-width: 70%;
  margin-bottom: 16px;
  word-wrap: break-word;
  overflow-wrap: break-word;
  hyphens: auto;
}

.fee-rate-inline {
  display: flex;
  align-items: center;
  gap: 4px;
  padding: 4px 8px;
  background-color: var(--secondary-bg);
  border: 1px solid var(--border-color);
  border-radius: 4px;
  font-size: 0.875rem;
  cursor: help;
  margin: 0;
}

.fee-rate-inline.priority {
  background-color: rgba(239, 68, 68, 0.1);
  border: 1px solid rgba(239, 68, 68, 0.2);
}

.fee-rate-inline.normal {
  background-color: rgba(59, 130, 246, 0.1);
  border: 1px solid rgba(59, 130, 246, 0.2);
}

.fee-rate-inline.low {
  background-color: rgba(34, 197, 94, 0.1);
  border: 1px solid rgba(34, 197, 94, 0.2);
}

.fee-label {
  color: var(--text-secondary);
  font-weight: 500;
  font-size: 0.75rem;
}

.fee-value {
  color: var(--accent-green);
  font-weight: 600;
  font-family: monospace;
}

.file-message {
  background-color: rgba(0, 0, 0, 0.1);
  border-radius: 8px;
  padding: 8px;
  margin-top: 4px;
}

.file-info {
  display: flex;
  align-items: center;
  gap: 8px;
  font-size: 0.9em;
  margin-bottom: 8px;
}

.message.outgoing .file-message {
  background-color: rgba(255, 255, 255, 0.1);
}

.modalFadeIn {
  animation: modalFadeIn 0.2s ease;
}

@keyframes modalFadeIn {
  from {
    opacity: 0;
    transform: translateY(-20px);
  }

  to {
    opacity: 1;
    transform: translateY(0);
  }
}<|MERGE_RESOLUTION|>--- conflicted
+++ resolved
@@ -17,10 +17,7 @@
   --success: #10b981;
   --text-primary: #f1f5f9;
   --text-secondary: #94a3b8;
-<<<<<<< HEAD
-=======
   --button-primary: #70c7ba;
->>>>>>> 961debaf
   --kas-primary: #70c7ba;
   --kas-secondary: #49eacb;
   --text-warning: #fbb81a;
@@ -44,10 +41,7 @@
   --success: #10b981;
   --text-primary: #1e293b;
   --text-secondary: #64748b;
-<<<<<<< HEAD
-=======
   --button-primary: #70c7ba;
->>>>>>> 961debaf
   --kas-primary: #70c7ba;
   --color-kas-secondary: #49eacb;
   --text-warning: #ee8b00;
