/* @import  "./variables.css"; */

@import "tailwindcss";

@theme {
  --primary-bg: #0f172a;
  --secondary-bg: #1e293b;
  --border-color: #334155;
  --text-primary: #f1f5f9;
  --text-secondary: #94a3b8;
  --accent-blue: #3b82f6;
  --accent-purple: #8b5cf6;
  --accent-green: #10b981;
  --accent-yellow: #f59e0b;
<<<<<<< HEAD
=======
  --color-success: #10b981;
  --color-bg-primary: #0f172a;
  --color-bg-secondary: #1e293b;
  --color-text-primary: #f1f5f9;
  --color-text-secondary: #94a3b8;
  --color-kas-primary: #70c7ba;
  --color-kas-secondary: #49eacb;
>>>>>>> 0b3dc4fb

  --animate-fade-in: fade-in 0.5s ease forwards;

  @keyframes fade-in {
    from {
      opacity: 0;
    }

    to {
      opacity: 1;
    }
  }
<<<<<<< HEAD
  --color-success: #10b981;
  --color-bg-primary: #0f172a;
  --color-bg-secondary: #1e293b;
  --color-text-primary: #f1f5f9;
  --color-text-secondary: #94a3b8;
  --color-kas-primary: #70C7BA;
  --color-kas-secondary: #49EACB;
=======
>>>>>>> 0b3dc4fb
}

input {
  @apply bg-gray-700 text-white border border-gray-600 rounded py-2 px-4;
}

:root {
  /* --primary-bg: #0f172a;
  --secondary-bg: #1e293b;
  --border-color: #334155;
  --text-primary: #f1f5f9;
  --text-secondary: #94a3b8;
  --accent-blue: #3b82f6;
  --accent-purple: #8b5cf6;
  --accent-green: #10b981;
  --accent-yellow: #f59e0b; */
}

body {
  font-family: "Inter", -apple-system, BlinkMacSystemFont, "Segoe UI", Roboto,
    sans-serif;
  max-width: 1200px;
  margin: 0 auto;
  padding: 20px;
  background-color: var(--primary-bg);
  color: var(--text-primary);
  line-height: 1.5;
  padding-top: 0;
  margin-top: 0;
}

h1 {
  color: var(--text-primary);
  font-size: 2rem;
  margin: 0;
  font-weight: 700;
  letter-spacing: -0.025em;
}

.network-badge {
  display: inline-flex;
  align-items: center;
  padding: 0.35rem 0.75rem;
  background: var(--accent-blue);
  color: white;
  border-radius: 0.25rem;
  font-size: 0.8125rem;
  font-weight: 500;
  cursor: pointer;
  min-width: 100px;
  justify-content: center;
  transition: background-color 0.2s;
  gap: 0.5rem;
}

.connection-dot {
  width: 8px;
  height: 8px;
  border-radius: 50%;
  display: inline-block;
}

.connection-dot.connected {
  background-color: var(--accent-green);
  box-shadow: 0 0 4px var(--accent-green);
}

.connection-dot.disconnected {
  background-color: #ef4444;
  box-shadow: 0 0 4px #ef4444;
}

.network-selector {
  position: absolute;
  top: calc(100% + 2px);
  left: 0;
  background: var(--secondary-bg);
  border: 1px solid var(--border-color);
  min-width: 140px;
  box-shadow: 0 2px 4px rgba(0, 0, 0, 0.1);
  z-index: 10;
}

.network-selector.show {
  display: block;
}

.network-option {
  padding: 0.5rem 0.75rem;
  cursor: pointer;
  transition: background-color 0.2s;
  color: var(--text-primary);
  display: block;
  width: 100%;
  text-align: left;
  border: none;
  background: none;
  font-size: 0.8125rem;
}

.network-option:hover {
  background: var(--primary-bg);
}

.network-option.active {
  background: var(--accent-blue);
  color: white;
}

.connection-status {
  font-size: 0.875rem;
  color: var(--accent-green);
  margin: 0;
  display: flex;
  align-items: center;
  gap: 0.5rem;
}

.connection-status::before {
  content: "●";
  color: var(--accent-green);
}

.mono {
  font-family: "Courier New", Courier, monospace;
  background-color: #f8f9fa;
  padding: 2px 4px;
  border-radius: 3px;
}

.highlight {
  background-color: #e1f5fe;
  padding: 2px 6px;
  border-radius: 3px;
  font-weight: bold;
}

.address {
  word-break: break-all;
  background-color: var(--secondary-bg);
  padding: 5px 8px;
  border-radius: 4px;
  display: inline-block;
  margin: 5px 0;
  border: 1px solid var(--border-color);
  color: var(--text-primary);
}

.amount {
  color: var(--accent-green);
}

.balance-info {
  background-color: var(--primary-bg);
  padding: 10px;
  border-radius: 6px;
  margin: 10px 0;
  border: 1px solid var(--border-color);
}

.balance-info h4 {
  margin: 0 0 8px 0;
  color: var(--text-secondary);
  font-size: 0.9em;
}

.balance-list {
  list-style: none;
  padding: 0;
  margin: 0;
  font-size: 0.85em;
}

.balance-list li {
  display: flex;
  justify-content: space-between;
  margin-bottom: 4px;
}

.utxo-container {
  background-color: #fff;
  border-radius: 8px;
  padding: 20px;
  box-shadow: 0 2px 4px rgba(0, 0, 0, 0.1);
  margin-top: 20px;
}

.utxo-entry {
  border: 1px solid #e0e0e0;
  border-radius: 6px;
  padding: 15px;
  margin-bottom: 15px;
  background-color: #fff;
}

.utxo-entry:hover {
  box-shadow: 0 2px 8px rgba(0, 0, 0, 0.1);
}

.tx-details > div {
  margin: 8px 0;
}

.script-content {
  word-break: break-all;
  background-color: #f8f9fa;
  padding: 8px;
  border-radius: 4px;
  border: 1px solid #e0e0e0;
  margin-top: 5px;
}

.error {
  background-color: #ffebee;
  color: #c62828;
  padding: 15px;
  border-radius: 8px;
  border: 1px solid #ffcdd2;
  margin-bottom: 20px;
}

.error a {
  color: #c62828;
  text-decoration: underline;
}

.info-message {
  background-color: var(--secondary-bg);
  border-radius: 8px;
  padding: 15px;
  box-shadow: 0 2px 4px rgba(0, 0, 0, 0.2);
  margin-bottom: 20px;
  border: 1px solid var(--border-color);
  font-size: 0.9em;
  position: absolute;
  top: 20px;
  right: 20px;
  width: 300px;
  z-index: 10;
}

.info-message h3 {
  font-size: 1em;
  margin: 0 0 10px 0;
  color: var(--text-secondary);
}

.info-message p {
  margin: 5px 0;
  font-size: 0.85em;
}

.utxo-count {
  background-color: var(--accent-blue);
  padding: 2px 8px;
  border-radius: 12px;
  font-weight: bold;
  color: var(--text-primary);
}

.data-container {
  display: block;
  margin-top: 20px;
}

.messages-header {
  padding: 16px;
  border-bottom: 1px solid var(--border-color);
  display: flex;
  justify-content: space-between;
  align-items: center;
  background-color: var(--secondary-bg);
  height: 60px;
}

.messages-header .header-actions {
  display: flex;
  gap: 12px;
  align-items: center;
}

.message-input-section {
  padding: 16px;
  border-top: 1px solid var(--border-color);
  background-color: var(--secondary-bg);
}

.message-input-container {
  display: flex;
  flex-direction: column;
  gap: 8px;
}

.recipient-input {
  background-color: var(--primary-bg);
  border: 1px solid var(--border-color);
  color: var(--text-primary);
  padding: 8px 12px;
  border-radius: 8px;
  font-size: 0.9em;
  outline: none;
  transition: all 0.2s;
  height: 36px;
}

.message-input-wrapper {
  display: flex;
  gap: 8px;
  align-items: center;
  background-color: var(--primary-bg);
  border-radius: 8px;
  padding: 4px;
  border: 1px solid var(--border-color);
}

.message-input {
  background: none;
  border: none;
  color: var(--text-primary);
  padding: 8px;
  font-size: 0.9em;
  outline: none;
  flex: 1;
}

.messages-section {
  flex: 2;
  display: flex;
  flex-direction: column;
  border-left: 1px solid var(--border-color);
}

.messages-list {
  flex: 1;
  overflow-y: auto;
  padding: 16px;
  background-color: var(--primary-bg);
  background-image: linear-gradient(
      rgba(255, 255, 255, 0.03) 1px,
      transparent 1px
    ),
    linear-gradient(90deg, rgba(255, 255, 255, 0.03) 1px, transparent 1px);
  background-size: 20px 20px;
}

.message {
  position: relative;
  background-color: var(--secondary-bg);
  padding: 12px 16px;
  border-radius: 16px;
  max-width: 70%;
  margin-bottom: 16px;
  word-wrap: break-word;
  overflow-wrap: break-word;
  hyphens: auto;
}

.contact-preview {
  font-size: 0.8em;
  color: var(--text-secondary);
  white-space: nowrap;
  overflow: hidden;
  text-overflow: ellipsis;
}

.contact-time {
  font-size: 0.7em;
  color: var(--text-secondary);
  margin-top: 4px;
}

.no-messages {
  text-align: center;
  color: var(--text-secondary);
  padding: 40px 20px;
  font-style: italic;
  background-color: rgba(0, 0, 0, 0.2);
  border-radius: 12px;
  margin: 20px;
}

.message.incoming {
  background-color: var(--secondary-bg);
  margin-right: auto;
  margin-left: 20px;
  border-bottom-left-radius: 4px;
}

.message.outgoing {
  background-color: var(--accent-blue);
  margin-left: auto;
  margin-right: 20px;
  border-bottom-right-radius: 4px;
  color: white;
}

.message::before {
  content: "";
  position: absolute;
  bottom: 0;
  width: 20px;
  height: 20px;
  z-index: -1;
}

.message.incoming::before {
  left: -10px;
  border-right: 20px solid var(--secondary-bg);
  border-bottom-left-radius: 16px;
}

.message.outgoing::before {
  right: -10px;
  border-left: 20px solid var(--accent-blue);
  border-bottom-right-radius: 16px;
}

.message-header {
  display: flex;
  justify-content: space-between;
  align-items: center;
  margin-bottom: 6px;
  font-size: 0.8em;
  white-space: nowrap;
  overflow: hidden;
  text-overflow: ellipsis;
  max-width: 100%;
}

.message.outgoing .message-header {
  color: rgba(255, 255, 255, 0.8);
}

.message-content {
  font-size: 1em;
  margin: 8px 0;
  word-break: break-word;
  overflow-wrap: break-word;
  line-height: 1.4;
}

.message-footer {
  display: flex;
  justify-content: space-between;
  align-items: center;
  margin-top: 6px;
  font-size: 0.75em;
  opacity: 0.8;
  white-space: nowrap;
  overflow: hidden;
  text-overflow: ellipsis;
  max-width: 100%;
}

.message.outgoing .message-footer {
  color: rgba(255, 255, 255, 0.8);
}

.message-id {
  background-color: rgba(0, 0, 0, 0.2);
  padding: 2px 6px;
  border-radius: 10px;
  font-family: monospace;
  max-width: 150px;
  overflow: hidden;
  text-overflow: ellipsis;
  white-space: nowrap;
  display: inline-block;
  vertical-align: middle;
  cursor: pointer;
  transition: all 0.2s ease;
  position: relative;
}

.tx-label {
  user-select: none;
  color: rgba(255, 255, 255, 0.7);
}

.tx-value {
  user-select: all;
}

.message-id:hover,
.message-id:focus {
  max-width: none;
  background-color: rgba(0, 0, 0, 0.3);
  z-index: 10;
}

.message.outgoing .message-id:hover,
.message.outgoing .message-id:focus {
  background-color: rgba(255, 255, 255, 0.2);
}

.message-id::after {
  content: "Click to view full ID";
  position: absolute;
  bottom: 100%;
  left: 50%;
  transform: translateX(-50%);
  padding: 4px 8px;
  background-color: var(--secondary-bg);
  border-radius: 4px;
  font-size: 0.8em;
  white-space: nowrap;
  opacity: 0;
  pointer-events: none;
  transition: opacity 0.2s ease;
  margin-bottom: 4px;
}

.message-id:hover::after {
  opacity: 1;
}

.message-amount {
  background-color: rgba(0, 0, 0, 0.2);
  padding: 2px 6px;
  border-radius: 10px;
  margin-left: 8px;
}

@media (max-width: 768px) {
  .message {
    max-width: 85%;
  }
}

.wallet-guard {
  background-color: var(--secondary-bg);
  border: 1px solid var(--border-color);
  border-radius: 12px;
  margin: 2rem auto;
  max-width: 600px;
  padding: 2rem;
}

.wallet-info-container {
  position: static;
  display: flex;
  align-items: center;
  gap: 1rem;
}

.wallet-info-wrapper {
  display: flex;
  align-items: center;
  gap: 10px;
}

.wallet-info-button {
  background-color: var(--accent-blue);
  color: white;
  border: none;
  border-radius: 4px;
  padding: 8px 12px;
  cursor: pointer;
  font-size: 0.875rem;
  transition: background-color 0.2s;
  box-shadow: 0 2px 4px rgba(0, 0, 0, 0.1);
}

.wallet-info-button:hover {
  background-color: rgba(59, 130, 246, 0.9);
}

.fee-rate-inline {
  display: flex;
  align-items: center;
  gap: 4px;
  padding: 4px 8px;
  background-color: var(--secondary-bg);
  border: 1px solid var(--border-color);
  border-radius: 4px;
  font-size: 0.875rem;
  cursor: help;
  margin: 0;
}

.fee-rate-inline.priority {
  background-color: rgba(239, 68, 68, 0.1);
  border: 1px solid rgba(239, 68, 68, 0.2);
}

.fee-rate-inline.normal {
  background-color: rgba(59, 130, 246, 0.1);
  border: 1px solid rgba(59, 130, 246, 0.2);
}

.fee-rate-inline.low {
  background-color: rgba(34, 197, 94, 0.1);
  border: 1px solid rgba(34, 197, 94, 0.2);
}

.fee-label {
  color: var(--text-secondary);
  font-weight: 500;
  font-size: 0.75rem;
}

.fee-value {
  color: var(--accent-green);
  font-weight: 600;
  font-family: monospace;
}

.close-button {
  position: absolute;
  top: 10px;
  right: 10px;
  background: none;
  border: none;
  font-size: 24px;
  cursor: pointer;
  color: var(--text-secondary);
  padding: 5px 10px;
  border-radius: 4px;
  transition: background-color 0.2s;
}

.close-button:hover {
  background-color: rgba(255, 255, 255, 0.1);
}

@keyframes modalFadeIn {
  from {
    opacity: 0;
    transform: translateY(-20px);
  }
  to {
    opacity: 1;
    transform: translateY(0);
  }
}

@keyframes fadeIn {
  from {
    opacity: 0;
    transform: translateY(-4px);
  }
  to {
    opacity: 1;
    transform: translateY(0);
  }
}

.fee-estimate {
  font-size: 0.9rem;
  color: #94a3b8;
  padding: 0.35rem 0.75rem;
  margin-top: 0.5rem;
  background-color: rgba(255, 255, 255, 0.1);
  border-radius: 6px;
  text-align: right;
  border: 1px solid rgba(255, 255, 255, 0.1);
  animation: fadeIn 0.3s ease-out;
}

.fee-estimate-fallback {
  color: #fbbf24; /* amber-400 */
  background-color: rgba(251, 191, 36, 0.1);
  border: 1px solid rgba(251, 191, 36, 0.2);
}

/* Fee buckets styles */
.fee-buckets {
  margin-top: 1rem;
  border-top: 1px solid rgba(255, 255, 255, 0.1);
  padding-top: 0.5rem;
}

.fee-buckets h4 {
  margin-top: 0.5rem;
  margin-bottom: 0.5rem;
  font-size: 0.9rem;
  color: #94a3b8;
}

.fee-buckets .loading,
.fee-buckets .error {
  font-size: 0.8rem;
  color: #94a3b8;
  margin-bottom: 0.5rem;
}

.fee-buckets .error {
  color: #ef4444;
}

.fee-bucket {
  display: flex;
  justify-content: space-between;
  align-items: center;
  padding: 0.35rem 0.5rem;
  margin-bottom: 0.35rem;
  border-radius: 4px;
  font-size: 0.8rem;
  background-color: rgba(255, 255, 255, 0.05);
}

.fee-bucket.priority {
  background-color: rgba(239, 68, 68, 0.1);
  border: 1px solid rgba(239, 68, 68, 0.2);
}

.fee-bucket.normal {
  background-color: rgba(59, 130, 246, 0.1);
  border: 1px solid rgba(59, 130, 246, 0.2);
}

.fee-bucket.low {
  background-color: rgba(34, 197, 94, 0.1);
  border: 1px solid rgba(34, 197, 94, 0.2);
}

.fee-bucket-header {
  font-weight: 500;
}

.fee-bucket-rate {
  font-family: monospace;
  font-size: 0.85rem;
}

.fee-bucket-time {
  color: #94a3b8;
  font-size: 0.75rem;
}

.fee-buckets-inline {
  display: flex;
  align-items: center;
  gap: 8px;
  margin: 0;
  padding: 0;
}

.file-upload-button {
  background-color: var(--accent-blue);
  color: white;
  border: none;
  padding: 8px 12px;
  border-radius: 8px;
  cursor: pointer;
  font-size: 1em;
  transition: all 0.2s;
  display: flex;
  align-items: center;
  justify-content: center;
  height: 36px;
  width: 36px;
}

.file-upload-button:hover {
  background-color: var(--accent-blue-hover);
}

.file-upload-button:disabled {
  background-color: var(--disabled-color);
  cursor: not-allowed;
}

.file-message {
  background-color: rgba(0, 0, 0, 0.1);
  border-radius: 8px;
  padding: 8px;
  margin-top: 4px;
}

.file-info {
  display: flex;
  align-items: center;
  gap: 8px;
  font-size: 0.9em;
  margin-bottom: 8px;
}

.message.outgoing .file-message {
  background-color: rgba(255, 255, 255, 0.1);
}

.download-button {
  background-color: rgba(59, 130, 246, 0.2);
  color: var(--text-primary);
  border: 1px solid rgba(59, 130, 246, 0.3);
  padding: 4px 12px;
  border-radius: 4px;
  font-size: 0.9em;
  cursor: pointer;
  transition: all 0.2s;
  height: auto;
  margin-top: 4px;
}

.message.outgoing .download-button {
  background-color: rgba(255, 255, 255, 0.1);
  border-color: rgba(255, 255, 255, 0.2);
}

.download-button:hover {
  background-color: rgba(59, 130, 246, 0.3);
}

.message.outgoing .download-button:hover {
  background-color: rgba(255, 255, 255, 0.2);
}

.message-image {
  max-width: 100%;
  border-radius: 8px;
  margin-top: 8px;
  display: block;
}

.backup-button,
.import-button {
  background-color: var(--accent-blue);
  color: white;
  border: none;
  padding: 6px 12px;
  border-radius: 8px;
  cursor: pointer;
  font-size: 0.85em;
  height: 32px;
  margin: 0 4px;
  display: inline-flex;
  align-items: center;
  transition: background-color 0.2s;
}

.backup-button:hover,
.import-button:hover {
  background-color: rgba(59, 130, 246, 0.9);
}

.import-button {
  position: relative;
  overflow: hidden;
}

.import-button input[type="file"] {
  position: absolute;
  top: 0;
  left: 0;
  opacity: 0;
  cursor: pointer;
}

.header-right {
  display: flex;
  align-items: center;
  gap: 1.5rem;
}

.header-center {
  display: flex;
  flex-direction: column;
  align-items: center;
  gap: 0.5rem;
}
<|MERGE_RESOLUTION|>--- conflicted
+++ resolved
@@ -12,8 +12,6 @@
   --accent-purple: #8b5cf6;
   --accent-green: #10b981;
   --accent-yellow: #f59e0b;
-<<<<<<< HEAD
-=======
   --color-success: #10b981;
   --color-bg-primary: #0f172a;
   --color-bg-secondary: #1e293b;
@@ -21,7 +19,6 @@
   --color-text-secondary: #94a3b8;
   --color-kas-primary: #70c7ba;
   --color-kas-secondary: #49eacb;
->>>>>>> 0b3dc4fb
 
   --animate-fade-in: fade-in 0.5s ease forwards;
 
@@ -34,16 +31,6 @@
       opacity: 1;
     }
   }
-<<<<<<< HEAD
-  --color-success: #10b981;
-  --color-bg-primary: #0f172a;
-  --color-bg-secondary: #1e293b;
-  --color-text-primary: #f1f5f9;
-  --color-text-secondary: #94a3b8;
-  --color-kas-primary: #70C7BA;
-  --color-kas-secondary: #49EACB;
-=======
->>>>>>> 0b3dc4fb
 }
 
 input {
@@ -904,4 +891,4 @@
   flex-direction: column;
   align-items: center;
   gap: 0.5rem;
-}
+}