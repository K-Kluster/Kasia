--- conflicted
+++ resolved
@@ -1,10 +1,6 @@
 import { FC, useMemo, useEffect, useState, useRef } from "react";
 import { ChevronLeft } from "lucide-react";
-<<<<<<< HEAD
-import { Pencil, Ellipsis, Info, Copy, Check, UserCog } from "lucide-react";
-=======
 import { Pencil, Info, Copy, Check, UserCog } from "lucide-react";
->>>>>>> 961debaf
 import { FetchApiMessages } from "../components/FetchApiMessages";
 import { MessagesList } from "../components/MessagesList";
 import { SendMessageForm } from "./SendMessageForm";
@@ -304,138 +300,6 @@
         <>
           <div className="flex h-[60px] items-center justify-between bg-[var(--secondary-bg)] px-4">
             {/* mobile back button */}
-<<<<<<< HEAD
-            <button
-              onClick={() => {
-                setMobileView("contacts");
-                messageStore.setOpenedRecipient(null);
-              }}
-              className="mr-2 cursor-pointer p-1 sm:hidden"
-              aria-label="Back to contacts"
-            >
-              <ChevronLeft className="size-6" />
-            </button>
-
-            <h3 className="flex items-center gap-2 truncate text-base font-semibold">
-              {isEditingNickname ? (
-                <input
-                  type="text"
-                  value={tempNickname}
-                  onChange={(e) => setTempNickname(e.target.value)}
-                  onKeyDown={(e) => {
-                    if (e.key === "Enter") handleNicknameSave();
-                    if (e.key === "Escape") handleNicknameCancel();
-                  }}
-                  autoFocus
-                  placeholder={currentContact?.address}
-                  className="h-6 flex-1 rounded-sm border border-gray-600 bg-transparent px-2 text-sm leading-none"
-                />
-              ) : currentContact?.nickname ? (
-                <span title={currentContact.nickname}>
-                  {isMobile
-                    ? truncateNickname(currentContact.nickname)
-                    : currentContact.nickname}
-                </span>
-              ) : (
-                <KaspaAddress address={openedRecipient ?? ""} />
-              )}
-              <Popover className="relative">
-                {({ open }) => {
-                  // Only update state if it actually changed, and never in render
-                  if (open !== popoverOpen) {
-                    // Use a microtask to avoid updating state during render
-                    Promise.resolve().then(() => setPopoverOpen(open));
-                  }
-                  return (
-                    <>
-                      <PopoverButton className="hover:text-kas-secondary cursor-pointer rounded p-1 focus:outline-none">
-                        <UserCog className="size-6 sm:size-5" />
-                      </PopoverButton>
-                      <PopoverPanel
-                        anchor="bottom end"
-                        className="absolute right-0 z-10 mt-2 w-48 rounded bg-[var(--primary-bg)] shadow-2xl ring-1 shadow-(color:--kas-primary)/30 ring-[var(--primary-border)]"
-                      >
-                        <div className="flex flex-col">
-                          <button
-                            onClick={() => {
-                              copyToClipboard(
-                                currentContact?.address ??
-                                  openedRecipient ??
-                                  "",
-                                "Address Copied"
-                              );
-                              setIsCopying(true);
-                              setTimeout(() => setIsCopying(false), 1000);
-                            }}
-                            className={clsx(
-                              "flex w-full cursor-pointer items-center justify-start gap-2 px-4 py-2 transition duration-300",
-                              {
-                                "bg-kas-secondary text-white": isCopying,
-                                "hover:bg-secondary-bg focus:bg-secondary-bg active:bg-secondary-bg text-[var(--text-primary)]":
-                                  !isCopying,
-                              }
-                            )}
-                            title="Copy Address"
-                          >
-                            {isCopying ? (
-                              <Check className="h-4 w-4 text-white" />
-                            ) : (
-                              <Copy className="h-4 w-4 text-[var(--text-primary)]" />
-                            )}
-                            Copy Address
-                          </button>
-                          <button
-                            onClick={() => {
-                              setIsEditingInPopover(true);
-                              setPopoverEditValue(
-                                currentContact?.nickname || ""
-                              );
-                            }}
-                            className={clsx(
-                              "hover:bg-secondary-bg focus:bg-secondary-bg active:bg-secondary-bg flex w-full cursor-pointer items-center justify-start gap-2 px-4 py-2 text-[var(--text-primary)]",
-                              { hidden: isEditingInPopover }
-                            )}
-                          >
-                            <Pencil className="h-4 w-4" /> Edit Nickname
-                          </button>
-                          {isEditingInPopover && (
-                            <EditNicknamePopover
-                              value={popoverEditValue}
-                              placeholder={
-                                currentContact?.nickname ||
-                                currentContact?.address ||
-                                ""
-                              }
-                              onChange={setPopoverEditValue}
-                              onSave={() => {
-                                if (currentContact) {
-                                  messageStore.setContactNickname(
-                                    currentContact.address,
-                                    popoverEditValue
-                                  );
-                                }
-                                setIsEditingInPopover(false);
-                              }}
-                              onCancel={() => setIsEditingInPopover(false)}
-                            />
-                          )}
-                          <button
-                            onClick={() => {
-                              setContactInfoContact(currentContact ?? null);
-                              openModal("contact-info-modal");
-                            }}
-                            className="hover:bg-secondary-bg focus:bg-secondary-bg active:bg-secondary-bg flex w-full cursor-pointer items-center justify-start gap-2 px-4 py-2 text-[var(--text-primary)]"
-                          >
-                            <Info className="h-4 w-4" /> Contact Info
-                          </button>
-                        </div>
-                      </PopoverPanel>
-                    </>
-                  );
-                }}
-              </Popover>
-            </h3>
-=======
             <div className="flex items-center">
               <button
                 onClick={() => {
@@ -447,7 +311,6 @@
               >
                 <ChevronLeft className="size-6" />
               </button>
->>>>>>> 961debaf
 
               <h3 className="flex items-center gap-2 truncate text-base font-semibold">
                 {isEditingNickname ? (
