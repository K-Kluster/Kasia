<<<<<<< HEAD
import { FC, useCallback, useMemo, useEffect, useState, useRef } from "react";
=======
import { FC, useCallback, useMemo } from "react";
import { ChevronLeftIcon } from "@heroicons/react/24/outline";
>>>>>>> 8204683c
import { FetchApiMessages } from "../components/FetchApiMessages";
import { MessageDisplay } from "../components/MessageDisplay";
import { SendMessageForm } from "./SendMessageForm";
import { useMessagingStore } from "../store/messaging.store";
import { useWalletStore } from "../store/wallet.store";
<<<<<<< HEAD
import { Contact } from "../types/all";
import styles from "../components/NewChatForm.module.css";
import { NewChatForm } from "../components/NewChatForm";
import { kaspaToSompi } from "kaspa-wasm";
import {
  ArrowTopRightOnSquareIcon,
  ExclamationTriangleIcon,
  XMarkIcon,
} from "@heroicons/react/24/outline";
=======
>>>>>>> 8204683c
import { KaspaAddress } from "../components/KaspaAddress";

export const MessageSection: FC<{
  mobileView: "contacts" | "messages";
  setMobileView: (v: "contacts" | "messages") => void;
}> = ({ mobileView, setMobileView }) => {
  const messageStore = useMessagingStore();
  const walletStore = useWalletStore();

  const contacts = useMessagingStore((s) => s.contacts);
  const openedRecipient = useMessagingStore((s) => s.openedRecipient);
  const balance = useWalletStore((state) => state.balance);

  const boxState = useMemo<"new" | "filtered" | "unfiltered">(() => {
    if (!contacts.length) return "new";
    if (!openedRecipient) return "unfiltered";
    return "filtered";
  }, [contacts, openedRecipient]);

  // KNS domain move check state
  const [showKnsMovedModal, setShowKnsMovedModal] = useState(false);
  const [knsMovedNewAddress, setKnsMovedNewAddress] = useState<string | null>(
    null
  );
  const [knsMovedDomain, setKnsMovedDomain] = useState<string | null>(null);
  const [knsMovedContact, setKnsMovedContact] = useState<Contact | null>(null);
  const [knsMovedAssetId, setKnsMovedAssetId] = useState<string | null>(null);

  // Pre-filled values for direct handshake
  const [prefilledRecipient, setPrefilledRecipient] = useState<string>("");
  const [prefilledResolvedAddress, setPrefilledResolvedAddress] =
    useState<string>("");
  const [prefilledDomainId, setPrefilledDomainId] = useState<string>("");

  const lastKnsCheckRef = useRef<{ nickname: string; address: string } | null>(
    null
  );

  // Check if KNS moved warning should be ignored for this domain
  const isKnsWarningIgnored = knsMovedDomain
    ? localStorage.getItem(`ignoreKnsMoved_${knsMovedDomain}`) === "1"
    : false;

  useEffect(() => {
    if (boxState !== "filtered" || !openedRecipient) return;
    const contact = contacts.find((c) => c.address === openedRecipient);
    if (!contact || !contact.nickname || !contact.nickname.endsWith(".kas"))
      return;
    // Check if user has chosen to ignore warnings for this domain
    const ignoreKey = `ignoreKnsMoved_${contact.nickname}`;
    if (localStorage.getItem(ignoreKey) === "1") return;
    // Only check if nickname/address changed
    if (
      lastKnsCheckRef.current &&
      lastKnsCheckRef.current.nickname === contact.nickname &&
      lastKnsCheckRef.current.address === contact.address
    ) {
      return;
    }
    lastKnsCheckRef.current = {
      nickname: contact.nickname,
      address: contact.address,
    };
    // Fetch current KNS owner
    fetch(
      `https://api.knsdomains.org/mainnet/api/v1/${encodeURIComponent(
        contact.nickname
      )}/owner`
    )
      .then((res) => res.json())
      .then((data) => {
        if (data.success && data.data && data.data.owner) {
          if (data.data.owner !== contact.address) {
            setKnsMovedNewAddress(data.data.owner);
            setKnsMovedDomain(contact.nickname || "");
            setKnsMovedContact(contact);
            setKnsMovedAssetId(data.data.assetId || null);
            setShowKnsMovedModal(true);
          }
        }
      })
      .catch(() => {});
  }, [boxState, openedRecipient, contacts]);

  useEffect(() => {
    if (!openedRecipient) return;
    const contact = contacts.find((c) => c.address === openedRecipient);
    if (!contact || !contact.nickname) return;
    // Check if nickname is @username
    const knsMatch = contact.nickname.match(/^@([a-zA-Z0-9_-]+)$/);
    if (!knsMatch) return;
    const domain = knsMatch[1] + ".kas";
    // If warning is ignored, do not show
    if (localStorage.getItem(`ignoreKnsMoved_${domain}`) === "1") return;
    // Fetch current owner of the domain
    fetch(
      `https://api.knsdomains.org/mainnet/api/v1/${encodeURIComponent(
        domain
      )}/owner`
    )
      .then((res) => res.json())
      .then((data) => {
        if (data.success && data.data && data.data.owner) {
          if (data.data.owner.toLowerCase() !== contact.address.toLowerCase()) {
            setKnsMovedContact(contact);
            setKnsMovedDomain(domain);
            setKnsMovedNewAddress(data.data.owner);
            setKnsMovedAssetId(data.data.assetId || null);
            setShowKnsMovedModal(true);
          }
        }
      });
  }, [openedRecipient, contacts]);

  const onClearHistory = useCallback(() => {
<<<<<<< HEAD
    if (!walletStore.address) {
      return;
    }

=======
    if (!address) return;
>>>>>>> 8204683c
    if (
      confirm(
        "Are you sure you want to clear ALL message history? This will completely wipe all conversations, messages, nicknames, and handshakes. This cannot be undone."
      )
    ) {
      messageStore.flushWalletHistory(walletStore.address.toString());
    }
  }, [walletStore.address, messageStore]);

  const onExportMessages = useCallback(async () => {
    if (!walletStore.unlockedWallet?.password) {
      alert("Please unlock your wallet first");
      return;
    }

    try {
      const blob = await messageStore.exportMessages(
        walletStore.unlockedWallet,
        walletStore.unlockedWallet.password
      );

      // Create download link
      const url = URL.createObjectURL(blob);
      const a = document.createElement("a");
      a.href = url;
      a.download = `kaspa-messages-backup-${
        new Date().toISOString().split("T")[0]
      }.json`;
      document.body.appendChild(a);
      a.click();
      document.body.removeChild(a);
      URL.revokeObjectURL(url);
    } catch (error) {
      console.error("Error exporting messages:", error);
      alert("Failed to export messages");
    }
  }, [messageStore, walletStore.unlockedWallet]);

  const onImportMessages = useCallback(
    async (event: React.ChangeEvent<HTMLInputElement>) => {
      const file = event.target.files?.[0];
      if (!file) return;

      if (!walletStore.unlockedWallet?.password) {
        alert("Please unlock your wallet first");
        return;
      }

      try {
        await messageStore.importMessages(
          file,
          walletStore.unlockedWallet,
          walletStore.unlockedWallet.password
        );
        alert("Messages imported successfully!");
      } catch (error: unknown) {
        console.error("Error importing messages:", error);
        alert(
          error instanceof Error ? error.message : "Failed to import messages"
        );
      }

      // Clear the input
      event.target.value = "";
    },
    [messageStore, walletStore.unlockedWallet]
  );

  // Helper to format old domain nickname
  function formatOldDomainNickname(domain: string) {
    if (!domain) return "";
    if (domain.length <= 15) {
      return `(OLD) ${domain}`;
    }
    // Truncate long domains: [old] verylongdomain...kas
    const prefix = "[old] ";
    const suffix = domain.slice(-3); // Keep the .kas part
    const availableLength = 20 - prefix.length - 3; // 3 for "..."
    const truncatedPart = domain.slice(0, availableLength);
    return `${prefix}${truncatedPart}...${suffix}`;
  }

  // Handle direct handshake creation from KNS moved modal
  const handleDirectHandshakeCreation = async (domain: string) => {
    setShowKnsMovedModal(false);

    try {
      const response = await fetch(
        `https://api.knsdomains.org/mainnet/api/v1/${encodeURIComponent(
          domain
        )}/owner`
      );
      const data = await response.json();

      if (data.success && data.data && data.data.owner) {
        setPrefilledRecipient(domain);
        setPrefilledResolvedAddress(data.data.owner);
        setPrefilledDomainId(data.data.assetId || "");
        messageStore.setIsCreatingNewChat(true);
      } else {
        alert("KNS domain does not exist");
      }
    } catch (error) {
      alert("Failed to resolve KNS domain");
    }
  };

  // Show KNS domain moved warning if:
  // - The contact's nickname is in the form '@username'
  // - The user no longer owns 'username.kas'
  const isKnsNickname =
    knsMovedContact &&
    knsMovedContact.nickname &&
    /^@[a-zA-Z0-9_-]+$/.test(knsMovedContact.nickname);
  const knsDomainFromNickname = isKnsNickname
    ? (knsMovedContact.nickname ?? "").slice(1) + ".kas"
    : null;
  const shouldShowKnsMovedWarning =
    showKnsMovedModal &&
    isKnsNickname &&
    knsDomainFromNickname &&
    knsDomainFromNickname.toLowerCase() ===
      (knsMovedDomain || "").toLowerCase();

  return (
<<<<<<< HEAD
    <div className="messages-section">
      {showKnsMovedModal &&
        knsMovedDomain &&
        knsMovedNewAddress &&
        knsMovedContact && (
          <div
            className="fixed inset-0 bg-black/50 flex justify-center items-center z-20"
            onClick={() => setShowKnsMovedModal(false)}
          >
            <div
              className="bg-bg-secondary p-6 rounded-lg w-[576px] flex flex-col items-center relative border border-[var(--border-color)] mx-4 my-8"
              onClick={(e) => e.stopPropagation()}
            >
              <button
                onClick={() => setShowKnsMovedModal(false)}
                className="absolute top-2 right-2 text-gray-200 hover:text-white p-2 cursor-pointer"
              >
                <XMarkIcon className="h-6 w-6" />
              </button>
              <h3
                style={{
                  marginBottom: 12,
                  textAlign: "center",
                  color: "#f59e0b",
                  fontWeight: "bold",
                  fontSize: 22,
                }}
              >
                KNS Domain Moved
              </h3>
              <p
                style={{
                  wordBreak: "break-all",
                  marginBottom: 10,
                  textAlign: "center",
                  fontSize: 14,
                }}
              >
                The KNS domain{" "}
                {knsMovedAssetId ? (
                  <a
                    href={`https://app.knsdomains.org/asset/${knsMovedAssetId}`}
                    target="_blank"
                    rel="noopener noreferrer"
                    style={{
                      color: "#7fd6ff",
                      textDecoration: "none",
                      fontWeight: "bold",
                      display: "inline-flex",
                      alignItems: "center",
                      gap: "4px",
                    }}
                    onMouseEnter={(e) => {
                      e.currentTarget.style.textDecoration = "underline";
                    }}
                    onMouseLeave={(e) => {
                      e.currentTarget.style.textDecoration = "none";
                    }}
                  >
                    <b>{knsMovedDomain}</b>
                    <ArrowTopRightOnSquareIcon className="size-4" />
                  </a>
                ) : (
                  <b>{knsMovedDomain}</b>
                )}{" "}
                is now linked to a different address.
                <br />
                {/* Old address, full and strikethrough */}
                <span
                  style={{
                    fontSize: 14,
                    color: "#94a3b8",
                    wordBreak: "break-all",
                    textDecoration: "line-through",
                    opacity: 0.7,
                    display: "block",
                  }}
                >
                  {knsMovedContact.address}
                </span>
                {/* New address, full and normal style */}
                <span
                  style={{
                    fontSize: 14,
                    color: "#7fd6ff",
                    wordBreak: "break-all",
                    display: "block",
                  }}
                >
                  {knsMovedNewAddress}
                </span>
              </p>
              <div
                style={{
                  marginTop: 16,
                  display: "flex",
                  flexDirection: "column",
                  gap: 8,
                  width: "100%",
                }}
              >
                <button
                  className={`${styles.button}`}
                  style={{
                    background: "rgba(33, 150, 243, 0.2)",
                    color: "#2196f3",
                    border: "1px solid rgba(33, 150, 243, 0.5)",
                  }}
                  onClick={() => {
                    messageStore.setContactNickname(
                      knsMovedContact.address,
                      ""
                    );
                    setShowKnsMovedModal(false);
                  }}
                >
                  Change Nickname
                </button>
                <button
                  className={`${styles.button}`}
                  style={{
                    background: "rgba(33, 150, 243, 0.2)",
                    color: "#2196f3",
                    border: "1px solid rgba(33, 150, 243, 0.5)",
                  }}
                  onClick={() => {
                    localStorage.setItem(
                      `ignoreKnsMoved_${knsMovedDomain}`,
                      "1"
                    );
                    setShowKnsMovedModal(false);
                  }}
                >
                  Keep Nickname & Ignore Future Warnings
                </button>
                <button
                  className={`${styles.button}`}
                  style={{
                    background: "rgba(33, 150, 243, 0.2)",
                    color: "#2196f3",
                    border: "1px solid rgba(33, 150, 243, 0.5)",
                  }}
                  onClick={() => {
                    // If nickname is @username, append (old)
                    if (
                      knsMovedContact?.nickname &&
                      /^@[a-zA-Z0-9_-]+$/.test(knsMovedContact.nickname)
                    ) {
                      messageStore.setContactNickname(
                        knsMovedContact.address,
                        knsMovedContact.nickname + " (old)"
                      );
                    }
                    handleDirectHandshakeCreation(knsMovedDomain || "");
                  }}
                >
                  Create new conversation with {knsMovedDomain}
                </button>
              </div>
            </div>
          </div>
        )}
      {shouldShowKnsMovedWarning && !isKnsWarningIgnored && (
        <div className={styles["modal-overlay"]}>
          {/* ... KNS domain moved modal ... */}
        </div>
      )}
      {messageStore.isCreatingNewChat && (
        <div className={styles["modal-overlay"]}>
          <NewChatForm
            onClose={() => {
              messageStore.setIsCreatingNewChat(false);
              setPrefilledRecipient("");
              setPrefilledResolvedAddress("");
              setPrefilledDomainId("");
            }}
            prefilledRecipient={prefilledRecipient}
            prefilledResolvedAddress={prefilledResolvedAddress}
            prefilledDomainId={prefilledDomainId}
          />
        </div>
      )}
      {boxState === "new" ? (
        // ONBOARDING
=======
    <div
      className={`
        flex flex-col flex-[2] border-l border-[var(--border-color)]
        ${mobileView === "contacts" ? "hidden sm:flex" : ""}
      `}
    >
      {boxState === "new" && (
        /* ONBOARDING ─ show help when no contacts exist */
>>>>>>> 8204683c
        <>
          <div className="p-4 border-b border-[var(--border-color)] bg-[var(--secondary-bg)] h-[60px]" />
          <div className="flex-1 overflow-y-auto p-4 bg-[var(--primary-bg)] bg-[linear-gradient(rgba(255,255,255,0.03)_1px,transparent_1px),linear-gradient(90deg,rgba(255,255,255,0.03)_1px,transparent_1px)] bg-[length:20px_20px]">
            <div className="text-center text-[var(--text-secondary)] py-10 px-5 italic bg-[rgba(0,0,0,0.2)] rounded-[12px] m-5">
              Start by funding your wallet with some Kas (should be a small
              amount such as 10 Kas) and chat to someone by clicking the add (+)
              button on the top-left corner
            </div>
          </div>
        </>
      )}
      {boxState === "unfiltered" && (
        //NOT SELECTED ANY CONTACT
        <>
          <div className="p-4 border-b border-[var(--border-color)] bg-[var(--secondary-bg)] h-[60px]" />
          <div className="flex-1 overflow-y-auto p-4 bg-[var(--primary-bg)] bg-[linear-gradient(rgba(255,255,255,0.03)_1px,transparent_1px),linear-gradient(90deg,rgba(255,255,255,0.03)_1px,transparent_1px)] bg-[length:20px_20px]">
            <div className="text-center text-[var(--text-secondary)] py-10 px-5 italic bg-[rgba(0,0,0,0.2)] rounded-[12px] m-5">
              Select a contact to view the conversation.
            </div>
          </div>
        </>
      )}

      {boxState === "filtered" && (
        /* A CONVERSATION IS OPEN */
        <>
<<<<<<< HEAD
          {" "}
          <div className="messages-header">
            <h3>Messages</h3>
            <div className="header-actions">
              {walletStore.address && (
                <FetchApiMessages address={walletStore.address.toString()} />
              )}
              <button
                onClick={onExportMessages}
                className="backup-button"
                title="Export message backup"
              >
                Export Backup
              </button>
              <label className="import-button" title="Import message backup">
                Import Backup
                <input
                  type="file"
                  accept=".json"
                  style={{ display: "none" }}
                  onChange={onImportMessages}
                />
              </label>
              <button
                onClick={onClearHistory}
                id="clearHistoryButton"
                className="clear-history-button"
              >
                Clear History
              </button>
=======
          <div className="p-4 border-b border-[var(--border-color)] flex items-center justify-between bg-[var(--secondary-bg)] h-[60px]">
            {/* mobile back button */}
            <button
              onClick={() => setMobileView("contacts")}
              className="sm:hidden mr-2 p-1"
              aria-label="Back to contacts"
            >
              <ChevronLeftIcon className="size-6" />
            </button>

            <h3 className="text-base font-semibold truncate">
              <KaspaAddress address={openedRecipient ?? ""} />
            </h3>

            <div className="flex items-center gap-3">
              {address && <FetchApiMessages address={address.toString()} />}
>>>>>>> 8204683c
            </div>
          </div>

          <div
            className="flex-1 overflow-y-auto p-4 bg-[var(--primary-bg)] bg-[linear-gradient(rgba(255,255,255,0.03)_1px,transparent_1px),linear-gradient(90deg,rgba(255,255,255,0.03)_1px,transparent_1px)] bg-[length:20px_20px]"
            ref={(el) => {
              // Auto-scroll to bottom when new messages arrive
              if (el) {
                el.scrollTop = el.scrollHeight;
              }
            }}
          >
            {messageStore.isCreatingNewChat ? (
              <div className="no-messages">
                Enter a recipient address to start a new conversation.
              </div>
            ) : messageStore.messagesOnOpenedRecipient.length ? (
              messageStore.messagesOnOpenedRecipient.map((msg) => (
                <MessageDisplay
                  isOutgoing={
                    msg.senderAddress === walletStore.address?.toString()
                  }
                  key={msg.transactionId}
                  message={msg}
                />
              ))
            ) : (
              <div className="text-center text-[var(--text-secondary)] py-10 px-5 italic bg-[rgba(0,0,0,0.2)] rounded-[12px] m-5">
                No messages in this conversation.
              </div>
            )}
          </div>

          <SendMessageForm />
        </>
      )}
    </div>
  );
};<|MERGE_RESOLUTION|>--- conflicted
+++ resolved
@@ -1,26 +1,17 @@
-<<<<<<< HEAD
 import { FC, useCallback, useMemo, useEffect, useState, useRef } from "react";
-=======
-import { FC, useCallback, useMemo } from "react";
-import { ChevronLeftIcon } from "@heroicons/react/24/outline";
->>>>>>> 8204683c
+import {
+  ChevronLeftIcon,
+  ArrowTopRightOnSquareIcon,
+  XMarkIcon,
+} from "@heroicons/react/24/outline";
 import { FetchApiMessages } from "../components/FetchApiMessages";
 import { MessageDisplay } from "../components/MessageDisplay";
 import { SendMessageForm } from "./SendMessageForm";
 import { useMessagingStore } from "../store/messaging.store";
 import { useWalletStore } from "../store/wallet.store";
-<<<<<<< HEAD
 import { Contact } from "../types/all";
 import styles from "../components/NewChatForm.module.css";
 import { NewChatForm } from "../components/NewChatForm";
-import { kaspaToSompi } from "kaspa-wasm";
-import {
-  ArrowTopRightOnSquareIcon,
-  ExclamationTriangleIcon,
-  XMarkIcon,
-} from "@heroicons/react/24/outline";
-=======
->>>>>>> 8204683c
 import { KaspaAddress } from "../components/KaspaAddress";
 
 export const MessageSection: FC<{
@@ -136,14 +127,7 @@
   }, [openedRecipient, contacts]);
 
   const onClearHistory = useCallback(() => {
-<<<<<<< HEAD
-    if (!walletStore.address) {
-      return;
-    }
-
-=======
-    if (!address) return;
->>>>>>> 8204683c
+    if (!walletStore.address) return;
     if (
       confirm(
         "Are you sure you want to clear ALL message history? This will completely wipe all conversations, messages, nicknames, and handshakes. This cannot be undone."
@@ -268,9 +252,15 @@
     knsDomainFromNickname.toLowerCase() ===
       (knsMovedDomain || "").toLowerCase();
 
+  const address = walletStore.address;
+
   return (
-<<<<<<< HEAD
-    <div className="messages-section">
+    <div
+      className={`
+        flex flex-col flex-[2] border-l border-[var(--border-color)]
+        ${mobileView === "contacts" ? "hidden sm:flex" : ""}
+      `}
+    >
       {showKnsMovedModal &&
         knsMovedDomain &&
         knsMovedNewAddress &&
@@ -452,18 +442,8 @@
           />
         </div>
       )}
-      {boxState === "new" ? (
-        // ONBOARDING
-=======
-    <div
-      className={`
-        flex flex-col flex-[2] border-l border-[var(--border-color)]
-        ${mobileView === "contacts" ? "hidden sm:flex" : ""}
-      `}
-    >
       {boxState === "new" && (
         /* ONBOARDING ─ show help when no contacts exist */
->>>>>>> 8204683c
         <>
           <div className="p-4 border-b border-[var(--border-color)] bg-[var(--secondary-bg)] h-[60px]" />
           <div className="flex-1 overflow-y-auto p-4 bg-[var(--primary-bg)] bg-[linear-gradient(rgba(255,255,255,0.03)_1px,transparent_1px),linear-gradient(90deg,rgba(255,255,255,0.03)_1px,transparent_1px)] bg-[length:20px_20px]">
@@ -486,18 +466,25 @@
           </div>
         </>
       )}
-
       {boxState === "filtered" && (
         /* A CONVERSATION IS OPEN */
         <>
-<<<<<<< HEAD
-          {" "}
-          <div className="messages-header">
-            <h3>Messages</h3>
-            <div className="header-actions">
-              {walletStore.address && (
-                <FetchApiMessages address={walletStore.address.toString()} />
-              )}
+          <div className="p-4 border-b border-[var(--border-color)] flex items-center justify-between bg-[var(--secondary-bg)] h-[60px]">
+            {/* mobile back button */}
+            <button
+              onClick={() => setMobileView("contacts")}
+              className="sm:hidden mr-2 p-1"
+              aria-label="Back to contacts"
+            >
+              <ChevronLeftIcon className="size-6" />
+            </button>
+
+            <h3 className="text-base font-semibold truncate">
+              <KaspaAddress address={openedRecipient ?? ""} />
+            </h3>
+
+            <div className="flex items-center gap-3">
+              {address && <FetchApiMessages address={address.toString()} />}
               <button
                 onClick={onExportMessages}
                 className="backup-button"
@@ -521,24 +508,6 @@
               >
                 Clear History
               </button>
-=======
-          <div className="p-4 border-b border-[var(--border-color)] flex items-center justify-between bg-[var(--secondary-bg)] h-[60px]">
-            {/* mobile back button */}
-            <button
-              onClick={() => setMobileView("contacts")}
-              className="sm:hidden mr-2 p-1"
-              aria-label="Back to contacts"
-            >
-              <ChevronLeftIcon className="size-6" />
-            </button>
-
-            <h3 className="text-base font-semibold truncate">
-              <KaspaAddress address={openedRecipient ?? ""} />
-            </h3>
-
-            <div className="flex items-center gap-3">
-              {address && <FetchApiMessages address={address.toString()} />}
->>>>>>> 8204683c
             </div>
           </div>
 
