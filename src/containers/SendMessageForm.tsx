--- conflicted
+++ resolved
@@ -328,16 +328,8 @@
     openModal("warn-costy-send-message");
   }, [messageStore, openModal, openedRecipient, sendMessage]);
 
-<<<<<<< HEAD
-  const handleFileUpload = async (
-    event: React.ChangeEvent<HTMLInputElement>
-  ) => {
-    const file = event.target.files?.[0];
-    if (!file || isUploading) return;
-=======
   const processFile = async (file: File, source: string) => {
     if (isUploading) return;
->>>>>>> 961debaf
 
     setIsUploading(true);
     const { fileMessage, error } = await prepareFileForUpload(
@@ -345,10 +337,6 @@
       MAX_PAYLOAD_SIZE,
       {},
       (status) => {
-<<<<<<< HEAD
-        toast.removeAll();
-=======
->>>>>>> 961debaf
         toast.info(status);
       }
     );
@@ -378,75 +366,27 @@
     if (fileInputRef.current) fileInputRef.current.value = "";
   };
 
-<<<<<<< HEAD
-  // Handle paste events for images
-=======
->>>>>>> 961debaf
   const handlePaste = async (
     event: React.ClipboardEvent<HTMLTextAreaElement>
   ) => {
     const items = event.clipboardData?.items;
-<<<<<<< HEAD
-    if (!items || isUploading) return;
-=======
     if (!items) return;
->>>>>>> 961debaf
 
     // Look for image items in the clipboard
     for (let i = 0; i < items.length; i++) {
       const item = items[i];
 
-<<<<<<< HEAD
-      // Check if the item is an image
-      if (item.type.startsWith("image/")) {
-        event.preventDefault(); // Prevent default paste behavior
-
-        const file = item.getAsFile();
-        if (!file) continue;
-
-        setIsUploading(true);
-
-        const { fileMessage, error } = await prepareFileForUpload(
-          file,
-          MAX_PAYLOAD_SIZE,
-          {},
-          (status) => {
-            toast.removeAll();
-            toast.info(status);
-          }
-        );
-        setIsUploading(false);
-
-        if (error) {
-          toast.error(error);
-          return;
-        }
-
-        if (fileMessage) {
-          setMessage(fileMessage);
-          if (messageInputRef.current) {
-            messageInputRef.current.value = `[Pasted Image: ${file.name || "image"}]`;
-          }
-          toast.success("Image pasted successfully!");
-=======
       if (item.type.startsWith("image/")) {
         event.preventDefault();
         const file = item.getAsFile();
         if (file) {
           await processFile(file, "Pasted Image");
->>>>>>> 961debaf
         }
         break; // Only handle the first image found
       }
     }
   };
 
-<<<<<<< HEAD
-  const imageFile = parseImageFileJson(message);
-
-  return (
-    <div className="bg-secondary-bg border-primary-border relative flex-col gap-8 border-t">
-=======
   const handleDragOver = (e: DragEvent) => {
     e.preventDefault();
     e.stopPropagation();
@@ -479,7 +419,6 @@
       onDragLeave={handleDragLeave}
       onDrop={handleDrop}
     >
->>>>>>> 961debaf
       {/* Chevron expand/collapse that sorta sits above the textarea */}
       <div className="absolute -top-4 left-1/2 z-10 hidden -translate-x-1/2 sm:block">
         {!isExpanded ? (
@@ -562,11 +501,7 @@
                 {({ close }: { close: () => void }) => (
                   <>
                     <PopoverButton className="rounded p-1 hover:bg-white/5">
-<<<<<<< HEAD
-                      <Plus className="size-6 cursor-pointer" />
-=======
                       <Plus className="size-6 cursor-pointer text-[var(--button-primary)]" />
->>>>>>> 961debaf
                     </PopoverButton>
                     <Transition
                       enter="transition ease-out duration-100"
@@ -576,11 +511,7 @@
                       leaveFrom="opacity-100 translate-y-0"
                       leaveTo="opacity-0 translate-y-1"
                     >
-<<<<<<< HEAD
-                      <PopoverPanel className="absolute bottom-full left-0 mb-2 flex flex-col gap-2 rounded bg-[var(--secondary-bg)] p-2 shadow-lg">
-=======
                       <PopoverPanel className="bg-secondary-bg absolute bottom-full left-0 mb-2 flex flex-col gap-2 rounded p-2 shadow-lg">
->>>>>>> 961debaf
                         <button
                           onClick={() => {
                             openFileDialog();
@@ -633,11 +564,7 @@
                     <button
                       onClick={onSendClicked}
                       className={clsx(
-<<<<<<< HEAD
-                        "text-kas-primary hover:text-kas-secondary absolute flex h-6 w-6 cursor-pointer items-center justify-center transition-all duration-200 ease-in-out",
-=======
                         "absolute flex h-6 w-6 cursor-pointer items-center justify-center text-[var(--button-primary)] transition-all duration-200 ease-in-out hover:text-[var(--button-primary)]/80",
->>>>>>> 961debaf
                         !messageInputEmpty
                           ? "pointer-events-auto translate-x-0 opacity-100"
                           : "pointer-events-none translate-x-4 opacity-0"
@@ -657,16 +584,12 @@
                 ref={messageInputRef}
                 rows={isExpanded ? 6 : 1}
                 placeholder="Type your message..."
-<<<<<<< HEAD
-                className="peer border-secondary-border bg-primary-bg box-border flex-1 resize-none overflow-y-auto rounded-3xl border py-3 pr-20 pl-4 text-[0.9em] text-[var(--text-primary)] outline-none"
-=======
                 className={clsx(
                   "peer border-secondary-border bg-primary-bg box-border flex-1 resize-none overflow-y-auto rounded-3xl border py-3 pr-20 pl-4 text-[0.9em] text-[var(--text-primary)] outline-none",
                   {
                     "!border-kas-primary bg-kas-primary/10": isDragOver,
                   }
                 )}
->>>>>>> 961debaf
                 value={message}
                 onChange={(e) => {
                   setMessage(e.currentTarget.value);
@@ -706,11 +629,7 @@
                     <button
                       onClick={onSendClicked}
                       className={clsx(
-<<<<<<< HEAD
-                        "text-kas-primary hover:text-kas-secondary absolute flex h-6 w-6 items-center justify-center transition-all duration-200 ease-in-out",
-=======
                         "absolute flex h-6 w-6 cursor-pointer items-center justify-center text-[var(--button-primary)] transition-all duration-200 ease-in-out hover:text-[var(--button-primary)]/80",
->>>>>>> 961debaf
                         !messageInputEmpty
                           ? "pointer-events-auto translate-x-0 opacity-100"
                           : "pointer-events-none translate-x-4 opacity-0"
@@ -723,11 +642,7 @@
                       <button
                         onClick={openCameraDialog}
                         className={clsx(
-<<<<<<< HEAD
-                          "text-kas-primary hover:text-kas-secondary absolute flex h-6 w-6 cursor-pointer items-center justify-center transition-all duration-200 ease-in-out",
-=======
                           "absolute flex h-6 w-6 cursor-pointer items-center justify-center text-[var(--button-primary)] transition-all duration-200 ease-in-out hover:text-[var(--button-primary)]/80",
->>>>>>> 961debaf
                           messageInputEmpty
                             ? "pointer-events-auto translate-x-0 opacity-100"
                             : "pointer-events-none -translate-x-4 opacity-0"
