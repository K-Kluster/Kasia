import { FC, useCallback, useEffect, useRef, useState } from "react";
import { useMessagingStore } from "../store/messaging.store";
import { Message } from "../types/all";
import { unknownErrorToErrorLike } from "../utils/errors";
import { Input } from "@headlessui/react";
import { useWalletStore } from "../store/wallet.store";
import { Address } from "kaspa-wasm";
import { formatKasAmount } from "../utils/format";
<<<<<<< HEAD
import { toast } from "../utils/toast";
import { PaperClipIcon, PaperAirplaneIcon } from "@heroicons/react/24/outline";
=======
import { PaperClipIcon, PaperAirplaneIcon } from "@heroicons/react/24/outline";
import { toast } from "../utils/toast";
import { SendPayment } from "./SendPayment";
>>>>>>> 0b3dc4fb

type SendMessageFormProps = unknown;

export const SendMessageForm: FC<SendMessageFormProps> = () => {
  const openedRecipient = useMessagingStore((s) => s.openedRecipient);
  const walletStore = useWalletStore();
  const [feeEstimate, setFeeEstimate] = useState<number | null>(null);
  const [isEstimating, setIsEstimating] = useState(false);
  const [message, setMessage] = useState("");
  const [isUploading, setIsUploading] = useState(false);

  const messageStore = useMessagingStore();

  const messageInputRef = useRef<HTMLInputElement | null>(null);
  const fileInputRef = useRef<HTMLInputElement>(null);

  useEffect(() => {
    messageInputRef.current?.focus();
    setMessage("");
  }, [openedRecipient]);

  useEffect(() => {
    if (messageInputRef.current) {
      messageInputRef.current.value = "";
      setMessage("");
    }
  }, []);

  const estimateFee = useCallback(async () => {
    if (!walletStore.unlockedWallet) {
      console.log("Cannot estimate fee: missing wallet");
      return;
    }

    if (!message || !openedRecipient) {
      console.log("Cannot estimate fee: missing message or recipient");
      return;
    }

    try {
      console.log("Estimating fee for message:", {
        length: message.length,
        openedRecipient,
      });

      setIsEstimating(true);
      const estimate = await walletStore.estimateSendMessageFees(
        message,
        new Address(openedRecipient)
      );

      console.log("Fee estimate received:", estimate);
      setFeeEstimate(Number(estimate.fees) / 100_000_000);
      setIsEstimating(false);
    } catch (error) {
      console.error("Error estimating fee:", error);
      setIsEstimating(false);
      setFeeEstimate(null);
    }
  }, [walletStore, message, openedRecipient]);

  // Use effect to trigger fee estimation when message or recipient changes
  useEffect(() => {
    const delayEstimation = setTimeout(() => {
      if (openedRecipient && message) {
        console.log("Triggering fee estimation after delay");
        estimateFee();
      }
    }, 500);

    return () => clearTimeout(delayEstimation);
  }, [message, openedRecipient, estimateFee]);

  const onSendClicked = useCallback(async () => {
    const recipient = openedRecipient;
    if (!walletStore.address) {
      toast.error("Unexpected error: No selected address.");
      return;
    }

    if (!walletStore.unlockedWallet) {
      toast.error("Wallet is locked. Please unlock your wallet first.");
      return;
    }

    if (!message) {
      toast.error("Please enter a message.");
      return;
    }
<<<<<<< HEAD
    if (!openedRecipient) {
      alert("Please enter a recipient address");
=======

    if (recipient === null) {
      toast.error("Please enter a recipient address.");
>>>>>>> 0b3dc4fb
      return;
    }

    try {
      console.log(
        "Sending transaction from primary address:",
        walletStore.address.toString()
      );

      // Check if we have an active conversation with this recipient
      const activeConversations = messageStore.getActiveConversations();
      const existingConversation = activeConversations.find(
        (conv) => conv.kaspaAddress === openedRecipient
      );

      let messageToSend = message;
      let fileDataForStorage:
        | {
            type: string;
            name: string;
            size: number;
            mimeType: string;
            content: string;
          }
        | undefined = undefined;

      // Check if this is a file message
      try {
        const parsedContent = JSON.parse(message);
        if (parsedContent.type === "file") {
          // Store the complete file data for local storage
          fileDataForStorage = {
            type: "file",
            name: parsedContent.name,
            size: parsedContent.size || 0,
            mimeType: parsedContent.mimeType,
            content: parsedContent.content,
          };

          // For the actual message, we only send the essential file info
          messageToSend = JSON.stringify({
            type: "file",
            name: parsedContent.name,
            mimeType: parsedContent.mimeType,
            content: parsedContent.content,
          });
        }
      } catch (e) {
        // Not a file message, use message as is
      }

      let txId: string;

      // If we have an active conversation, use the context-aware sending
      if (existingConversation && existingConversation.theirAlias) {
        console.log("Sending message with conversation context:", {
          openedRecipient,
          theirAlias: existingConversation.theirAlias,
        });

        if (!walletStore.accountService) {
          throw new Error("Account service not initialized");
        }

        // Use the account service directly for context-aware sending
        txId = await walletStore.accountService.sendMessageWithContext({
          toAddress: new Address(openedRecipient),
          message: messageToSend,
          password: walletStore.unlockedWallet.password,
          theirAlias: existingConversation.theirAlias,
        });
      } else {
        // If no active conversation or no alias, use regular sending
        console.log("No active conversation found, sending regular message");
        txId = await walletStore.sendMessage(
          messageToSend,
          new Address(openedRecipient),
          walletStore.unlockedWallet.password
        );
      }

      console.log("Message sent! Transaction response:", txId);

      // Create the message object for storage
      const newMessageData: Message = {
        transactionId: txId,
        senderAddress: walletStore.address.toString(),
        recipientAddress: openedRecipient,
        timestamp: Date.now(),
        content: fileDataForStorage
          ? JSON.stringify(fileDataForStorage)
          : message, // Store the complete file data in content
        amount: 20000000, // 0.2 KAS in sompi
        fee: feeEstimate || undefined, // Include the fee estimate if available
        payload: "", // No need to store encrypted payload for sent messages
        fileData: fileDataForStorage, // Also store it in fileData for immediate display
      };

      // Store message under both sender and recipient addresses for proper conversation grouping
      messageStore.storeMessage(newMessageData, walletStore.address.toString());
      messageStore.storeMessage(newMessageData, openedRecipient);
      messageStore.addMessages([newMessageData]);

      // Only reset the message input, keep the recipient
      if (messageInputRef.current) messageInputRef.current.value = "";
      setMessage("");
      setFeeEstimate(null);

      // Keep the conversation open with the same recipient
<<<<<<< HEAD
      messageStore.setOpenedRecipient(openedRecipient);
=======
      messageStore.setOpenedRecipient(recipient);
>>>>>>> 0b3dc4fb
    } catch (error) {
      console.error("Error sending message:", error);
      toast.error(`Failed to send message: ${unknownErrorToErrorLike(error)}`);
    }
  }, [messageStore, walletStore, message, openedRecipient, feeEstimate]);

  const onMessageInputKeyPressed = useCallback(
    (e: KeyboardEvent) => {
      if (e.key === "Enter") {
        onSendClicked();
      }
    },
    [onSendClicked]
  );

  useEffect(() => {
    const messageInput = messageInputRef.current;
    if (messageInput) {
      messageInput.addEventListener("keypress", onMessageInputKeyPressed);
    }

    return () => {
      if (messageInput) {
        messageInput.removeEventListener("keypress", onMessageInputKeyPressed);
      }
    };
  }, [messageInputRef, onMessageInputKeyPressed]);

  const handleFileUpload = async (
    event: React.ChangeEvent<HTMLInputElement>
  ) => {
    const file = event.target.files?.[0];
    if (!file) return;

    // Kaspa transaction payload size needs to be limited to ensure it fits in a transaction
    // Base64 encoding increases size by ~33%, so we need to account for that
    // Also need to leave room for other transaction data
    const maxSize = 10 * 1024; // 10KB max for any file type to ensure it fits in transaction payload
    if (file.size > maxSize) {
      toast.error(
        `File too large. Please keep files under ${
          maxSize / 1024
        }KB to ensure it fits in a Kaspa transaction.`
      );
      return;
    }

    setIsUploading(true);
    try {
      // Read file as base64
      const reader = new FileReader();
      const base64Content = await new Promise<string>((resolve, reject) => {
        reader.onload = (e) => {
          const result = e.target?.result;
          if (typeof result === "string") {
            resolve(result);
          } else {
            reject(new Error("Failed to read file as base64"));
          }
        };
        reader.onerror = (e) => reject(e);
        reader.readAsDataURL(file);
      });

      // Format the message with file metadata
      const fileMessage = JSON.stringify({
        type: "file",
        name: file.name,
        size: file.size,
        mimeType: file.type,
        content: base64Content,
      });

      // Verify the total message size will fit in a transaction
      if (fileMessage.length > maxSize) {
        throw new Error(
          `Encoded file data too large for a Kaspa transaction. Please use a smaller file.`
        );
      }

      // Set the message content
      setMessage(fileMessage);
      if (messageInputRef.current) {
        messageInputRef.current.value = `[File: ${file.name}]`;
      }
    } catch (error) {
      console.error("Error reading file:", error);
      toast.error(
        "Failed to read file: " +
          (error instanceof Error ? error.message : "Unknown error")
      );
    } finally {
      setIsUploading(false);
      if (fileInputRef.current) {
        fileInputRef.current.value = "";
      }
    }
  };

  return (
    <div className="message-input-container cursor-text">
      <div className="message-input-wrapper">
        <Input
          ref={messageInputRef}
          type="text"
          id="messageInput"
          placeholder="Type your message..."
          className="message-input"
          value={message}
          onChange={(e) => {
            const value = e.target.value;
            setMessage(value);
          }}
          autoComplete="off"
          spellCheck="false"
          data-form-type="other"
        />
        <input
          type="file"
          ref={fileInputRef}
          style={{ display: "none" }}
          onChange={handleFileUpload}
          accept="image/*,.txt,.json,.md"
        />
        <button
          onClick={() => fileInputRef.current?.click()}
          className="w-5 h-5 m-1 flex items-center justify-center cursor-pointer text-gray-300 hover:text-gray-200"
          title="Upload file (images up to 100KB, other files up to 10KB)"
          disabled={isUploading}
        >
          <PaperClipIcon className="w-full h-full" />
        </button>
<<<<<<< HEAD
=======

        {openedRecipient && <SendPayment address={openedRecipient} />}

>>>>>>> 0b3dc4fb
        <button
          onClick={onSendClicked}
          className="w-6 h-6 bg-transparent m-1 flex items-center justify-center cursor-pointer text-kas-primary hover:text-kas-secondary"
        >
          <PaperAirplaneIcon className="w-full h-full" />
        </button>
      </div>

      {/* Enhanced fee estimate - no more flashing */}
      {openedRecipient && message && (
        <div className="fee-estimate">
          {isEstimating ? (
            <span>
              {feeEstimate !== null ? (
                <>Updating fee estimate... {formatKasAmount(feeEstimate)} KAS</>
              ) : (
                <>Estimating fee...</>
              )}
            </span>
          ) : feeEstimate !== null ? (
            <span>Estimated fee: {formatKasAmount(feeEstimate)} KAS</span>
          ) : (
            <span>Calculating fee...</span>
          )}
        </div>
      )}
    </div>
  );
};<|MERGE_RESOLUTION|>--- conflicted
+++ resolved
@@ -6,14 +6,9 @@
 import { useWalletStore } from "../store/wallet.store";
 import { Address } from "kaspa-wasm";
 import { formatKasAmount } from "../utils/format";
-<<<<<<< HEAD
-import { toast } from "../utils/toast";
-import { PaperClipIcon, PaperAirplaneIcon } from "@heroicons/react/24/outline";
-=======
 import { PaperClipIcon, PaperAirplaneIcon } from "@heroicons/react/24/outline";
 import { toast } from "../utils/toast";
 import { SendPayment } from "./SendPayment";
->>>>>>> 0b3dc4fb
 
 type SendMessageFormProps = unknown;
 
@@ -103,14 +98,9 @@
       toast.error("Please enter a message.");
       return;
     }
-<<<<<<< HEAD
-    if (!openedRecipient) {
-      alert("Please enter a recipient address");
-=======
 
     if (recipient === null) {
       toast.error("Please enter a recipient address.");
->>>>>>> 0b3dc4fb
       return;
     }
 
@@ -177,7 +167,7 @@
 
         // Use the account service directly for context-aware sending
         txId = await walletStore.accountService.sendMessageWithContext({
-          toAddress: new Address(openedRecipient),
+          toAddress: new Address(recipient),
           message: messageToSend,
           password: walletStore.unlockedWallet.password,
           theirAlias: existingConversation.theirAlias,
@@ -187,7 +177,7 @@
         console.log("No active conversation found, sending regular message");
         txId = await walletStore.sendMessage(
           messageToSend,
-          new Address(openedRecipient),
+          new Address(recipient),
           walletStore.unlockedWallet.password
         );
       }
@@ -198,7 +188,7 @@
       const newMessageData: Message = {
         transactionId: txId,
         senderAddress: walletStore.address.toString(),
-        recipientAddress: openedRecipient,
+        recipientAddress: recipient,
         timestamp: Date.now(),
         content: fileDataForStorage
           ? JSON.stringify(fileDataForStorage)
@@ -211,7 +201,7 @@
 
       // Store message under both sender and recipient addresses for proper conversation grouping
       messageStore.storeMessage(newMessageData, walletStore.address.toString());
-      messageStore.storeMessage(newMessageData, openedRecipient);
+      messageStore.storeMessage(newMessageData, recipient);
       messageStore.addMessages([newMessageData]);
 
       // Only reset the message input, keep the recipient
@@ -220,11 +210,7 @@
       setFeeEstimate(null);
 
       // Keep the conversation open with the same recipient
-<<<<<<< HEAD
-      messageStore.setOpenedRecipient(openedRecipient);
-=======
       messageStore.setOpenedRecipient(recipient);
->>>>>>> 0b3dc4fb
     } catch (error) {
       console.error("Error sending message:", error);
       toast.error(`Failed to send message: ${unknownErrorToErrorLike(error)}`);
@@ -357,12 +343,9 @@
         >
           <PaperClipIcon className="w-full h-full" />
         </button>
-<<<<<<< HEAD
-=======
 
         {openedRecipient && <SendPayment address={openedRecipient} />}
 
->>>>>>> 0b3dc4fb
         <button
           onClick={onSendClicked}
           className="w-6 h-6 bg-transparent m-1 flex items-center justify-center cursor-pointer text-kas-primary hover:text-kas-secondary"
