--- conflicted
+++ resolved
@@ -6,7 +6,6 @@
 import { useWalletStore } from "../store/wallet.store";
 import { Address, kaspaToSompi, sompiToKaspaString } from "kaspa-wasm";
 import { formatKasAmount } from "../utils/format";
-<<<<<<< HEAD
 import { createWithdrawTransaction } from "../service/account-service";
 import clsx from "clsx";
 import { PaperClipIcon, PaperAirplaneIcon } from "@heroicons/react/24/outline";
@@ -25,8 +24,6 @@
     />
   </svg>
 );
-=======
->>>>>>> 0e72e454
 import { toast } from "../utils/toast";
 
 type SendMessageFormProps = unknown;
@@ -62,7 +59,6 @@
       setMessage("");
     }
   }, []);
-<<<<<<< HEAD
 
   // Reset pay form when recipient changes
   useEffect(() => {
@@ -70,8 +66,6 @@
     setPayAmount("");
     setPaymentError(null);
   }, [openedRecipient]);
-=======
->>>>>>> 0e72e454
 
   const estimateFee = useCallback(async () => {
     if (!walletStore.unlockedWallet) {
@@ -105,7 +99,6 @@
       setFeeEstimate(null);
     }
   }, [walletStore, message, openedRecipient]);
-<<<<<<< HEAD
 
   // Payment handling functions
   const handlePayClick = useCallback(() => {
@@ -196,8 +189,6 @@
     setPayAmount("");
     setPaymentError(null);
   }, []);
-=======
->>>>>>> 0e72e454
 
   // Use effect to trigger fee estimation when message or recipient changes
   useEffect(() => {
@@ -226,15 +217,9 @@
       toast.error("Please enter a message.");
       return;
     }
-<<<<<<< HEAD
+
     if (!openedRecipient) {
       toast.error("Please enter a recipient address.");
-=======
-
-    if (!openedRecipient) {
-      toast.error("Please enter a recipient address.");
-      return;
->>>>>>> 0e72e454
     }
 
     try {
