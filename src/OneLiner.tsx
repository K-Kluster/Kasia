--- conflicted
+++ resolved
@@ -16,13 +16,10 @@
 import clsx from "clsx";
 import { MessageSection } from "./containers/MessagesSection";
 import { FetchApiMessages } from "./components/FetchApiMessages";
-<<<<<<< HEAD
 import { PlusIcon, Bars3Icon } from "@heroicons/react/24/solid";
 import MenuHamburger from "./components/MenuHamburger";
 import { FeeBuckets } from "./components/FeeBuckets";
 import { WalletAddressSection } from "./components/WalletAddressSection";
-=======
->>>>>>> 8d3153c1
 
 export const OneLiner: FC = () => {
   const [errorMessage, setErrorMessage] = useState<string | null>(null);
@@ -38,12 +35,9 @@
   );
   const [connectionAttemptInProgress, setConnectionAttemptInProgress] =
     useState(false);
-<<<<<<< HEAD
   const [isSettingsOpen, setIsSettingsOpen] = useState(false);
   const [isWalletInfoOpen, setIsWalletInfoOpen] = useState(false);
   const [isAddressModalOpen, setIsAddressModalOpen] = useState(false);
-=======
->>>>>>> 8d3153c1
 
   const messageStore = useMessagingStore();
   const walletStore = useWalletStore();
@@ -208,17 +202,11 @@
   useEffect(() => {
     if (isConnected && connectionStatus.includes("Connected")) {
       // Clear any connection-related error messages
-<<<<<<< HEAD
       if (
         errorMessage?.includes("WebSocket") ||
         errorMessage?.includes("RPC") ||
-        errorMessage?.includes("Failed to start messaging"))
-      {
-=======
-      if (errorMessage?.includes("WebSocket") || 
-          errorMessage?.includes("RPC") || 
-          errorMessage?.includes("Failed to start messaging")) {
->>>>>>> 8d3153c1
+        errorMessage?.includes("Failed to start messaging")
+      ) {
         setErrorMessage(null);
       }
     }
@@ -251,11 +239,6 @@
     try {
       // Clear any previous error messages
       setErrorMessage(null);
-<<<<<<< HEAD
-
-=======
-      
->>>>>>> 8d3153c1
       if (!currentClient || !currentClient.connected) {
         setErrorMessage(
           "Please choose a network and connect to the Kaspa Network first"
@@ -279,7 +262,6 @@
       // Load existing messages
       messageStore.loadMessages(receiveAddressStr);
       messageStore.setIsLoaded(true);
-<<<<<<< HEAD
 
       // Check if we should trigger API message fetching for imported wallets
       const shouldFetchApi = localStorage.getItem("kasia_fetch_api_on_start");
@@ -297,25 +279,6 @@
         localStorage.removeItem("kasia_fetch_api_on_start");
       }
 
-=======
-      
-      // Check if we should trigger API message fetching for imported wallets
-      const shouldFetchApi = localStorage.getItem('kasia_fetch_api_on_start');
-      if (shouldFetchApi === 'true') {
-        console.log('Triggering API message fetch for imported wallet...');
-        // Set a flag to trigger API fetching after a short delay
-        setTimeout(() => {
-          const event = new CustomEvent('kasia-trigger-api-fetch', {
-            detail: { address: receiveAddressStr }
-          });
-          window.dispatchEvent(event);
-        }, 1000);
-        
-        // Clear the flag after use
-        localStorage.removeItem('kasia_fetch_api_on_start');
-      }
-      
->>>>>>> 8d3153c1
       // Clear error message on success
       setErrorMessage(null);
     } catch (error) {
@@ -323,11 +286,8 @@
       setErrorMessage(
         `Failed to start messaging: ${unknownErrorToErrorLike(error)}`
       );
-<<<<<<< HEAD
     } finally {
       setMessageStoreLoading(false);
-=======
->>>>>>> 8d3153c1
     }
   }, [currentClient, walletStore, messageStore]);
 
@@ -344,7 +304,6 @@
     [messageStore, walletStore.address]
   );
 
-<<<<<<< HEAD
   const toggleSettings = () => setIsSettingsOpen((v) => !v);
 
   const handleCloseWallet = () => {
@@ -357,8 +316,6 @@
     setIsWalletInfoOpen(false);
   };
 
-=======
->>>>>>> 8d3153c1
   return (
     <div className="container">
       <div className="header-container">
@@ -367,7 +324,6 @@
           <h1 className="text-xl font-bold">Kasia</h1>
         </div>
 
-<<<<<<< HEAD
         {isWalletReady && (
           <div className="relative flex items-center gap-2">
             <FeeBuckets inline={true} />
@@ -401,15 +357,6 @@
             )}
           </div>
         )}
-=======
-        <div className="header-right">
-          <WalletInfo
-            state={walletStore.address ? "connected" : "detected"}
-            address={walletStore.address?.toString()}
-            isWalletReady={isWalletReady}
-          />
-        </div>
->>>>>>> 8d3153c1
       </div>
 
       <div className="px-8 py-4 bg-[var(--primary-bg)]">
@@ -424,7 +371,6 @@
                   <strong>Wallet Name:</strong> {unlockedWalletName}
                 </div>
               </div>
-<<<<<<< HEAD
               {!messageStore.isLoaded ? (
                 <div className="flex items-center gap-2 text-sm">
                   <button
@@ -447,31 +393,6 @@
                   See Your Address
                 </button>
               )}
-=======
-              <div className="flex items-center gap-2 text-sm">
-                <button
-                  className={clsx(
-                    "bg-[var(--accent-blue)] hover:bg-[var(--accent-blue)]/90 text-white text-sm font-bold py-2 px-4 rounded cursor-pointer",
-                    { "opacity-50 cursor-not-allowed": messageStore.isLoaded }
-                  )}
-                  onClick={onStartMessagingProcessClicked}
-                >
-                  Start Wallet Service
-                </button>
-                <button
-                  onClick={() => {
-                    walletStore.lock();
-                    setIsWalletReady(false);
-                    messageStore.setIsLoaded(false);
-                    messageStore.setOpenedRecipient(null);
-                    messageStore.setIsCreatingNewChat(false);
-                  }}
-                  className="bg-[var(--accent-blue)] hover:bg-[var(--accent-blue)]/90 text-white text-sm font-bold py-2 px-4 rounded cursor-pointer"
-                >
-                  Close Wallet
-                </button>
-              </div>
->>>>>>> 8d3153c1
             </div>
           ) : (
             <WalletGuard
@@ -500,20 +421,11 @@
               {messageStore.contacts
                 ?.filter(
                   (c) =>
-<<<<<<< HEAD
                     c.address && c.address !== walletStore.address?.toString()
                 )
                 .map((c) => (
                   <ContactCard
                     key={c.address}
-=======
-                    c?.address && c.address !== walletStore.address?.toString()
-                )
-                .map((c) => (
-                  <ContactCard
-                    isSelected={c.address === messageStore.openedRecipient}
-                    key={`${c.address}-${c.status || "unknown"}`}
->>>>>>> 8d3153c1
                     contact={c}
                     isSelected={c.address === messageStore.openedRecipient}
                     onClick={onContactClicked}
@@ -524,26 +436,16 @@
           <MessageSection />
           {/* Add invisible FetchApiMessages component to listen for localStorage trigger events */}
           {walletStore.address && (
-<<<<<<< HEAD
             <div style={{ display: "none" }}>
-=======
-            <div style={{ display: 'none' }}>
->>>>>>> 8d3153c1
               <FetchApiMessages address={walletStore.address.toString()} />
             </div>
           )}
         </div>
       ) : null}
       <div id="transactions">
-<<<<<<< HEAD
         <ErrorCard
           error={errorMessage}
           onDismiss={() => setErrorMessage(null)}
-=======
-        <ErrorCard 
-          error={errorMessage} 
-          onDismiss={() => setErrorMessage(null)} 
->>>>>>> 8d3153c1
         />
       </div>
 
@@ -553,7 +455,6 @@
           <NewChatForm
             onClose={() => messageStore.setIsCreatingNewChat(false)}
           />
-<<<<<<< HEAD
         </div>
       )}
 
@@ -568,8 +469,6 @@
               Close
             </button>
           </div>
-=======
->>>>>>> 8d3153c1
         </div>
       )}
     </div>
