// this file is the legacy code that came from old codebase
// it is intended to be temporary to progressively move towards modularization

import { FC, useCallback, useEffect, useState } from "react";
import { checkKaswareAvailability } from "./utils/wallet-extension";
import {
  fetchKasplexData,
  KaspaClient,
  fetchAddressTransactions,
  fetchTransactionDetails,
} from "./utils/all-in-one";
import { unknownErrorToErrorLike } from "./utils/errors";
import { Contact, Message, NetworkType } from "./type/all";
import { useKaswareStore } from "./store/kasware.store";
import { useMessagingStore } from "./store/messaging.store";
import { ContactCard } from "./components/ContactCard";
import { MessageDisplay } from "./components/MessageDisplay";
import { NetworkSelector } from "./containers/NetworkSelector";
import { WalletInfo } from "./components/WalletInfo";
import { SendMessageForm } from "./containers/SendMessageForm";
import { ErrorCard } from "./components/ErrorCard";
import { useWalletStore } from "./store/wallet.store";
import { WalletGuard } from "./containers/WalletGuard";

export const OneLiner: FC = () => {
  const isKaswareDetected = useKaswareStore((s) => s.isKaswareDetected);
  const refreshKaswareDetection = useKaswareStore(
    (s) => s.refreshKaswareDetection
  );
  const populateKaswareInformation = useKaswareStore(
    (s) => s.populateKaswareInformation
  );
  const switchKaswareNetwork = useKaswareStore((s) => s.switchKaswareNetwork);
  const getKaswareCurrentNetwork = useKaswareStore(
    (s) => s.getKaswareCurrentNetwork
  );
  const balance = useKaswareStore((s) => s.balance);
  const utxoEntries = useKaswareStore((s) => s.utxoEntries);
  const setSelectedAddress = useKaswareStore((s) => s.setSelectedAddress);
  const selectedAddress = useKaswareStore((s) => s.selectedAddress);
  const messageStore = useMessagingStore();

  const walletStore = useWalletStore();

  const [errorMessage, setErrorMessage] = useState<string | null>(null);
  const [isWalletReady, setIsWalletReady] = useState(false);

  const onWalletUnlocked = useCallback(() => {
    setIsWalletReady(true);
  }, []);

  const onNewChatClicked = useCallback(() => {
    messageStore.setIsCreatingNewChat(true);
  }, [messageStore]);

  const onClearHistory = useCallback(() => {
    if (!selectedAddress) {
      return;
    }

    if (
      confirm(
        "Are you sure you want to clear all message history? This cannot be undone."
      )
    ) {
      messageStore.flushCache(selectedAddress);
    }
  }, [selectedAddress, messageStore]);

  // @TODO(tech): refactor this
  // Function to set up a listener for a specific DAA score
  function setupDaaScoreListener(daaScore: string, txId: string) {
    // Create a unique event name for this DAA score
    const eventName = `daa-score-${daaScore}`;

    // Set up a one-time listener for this DAA score
    const listener = async () => {
      console.log(`DAA score ${daaScore} is now available on kasplex.org`);

      // Remove the listener after it's triggered
      window.removeEventListener(eventName, listener);

      // @TODO(functional): if no kasplex data, then setup saa score listener
      // If not found, set up a listener for when it becomes available
      // if (!kasplexData) {
      //     console.log(
      //       `Block with DAA score ${daaScore} not found on kasplex.org, setting up listener`
      //     );
      //     setupDaaScoreListener(daaScore, txId);
      //   }
      // Fetch the data from kasplex.org
      const kasplexData = await fetchKasplexData(daaScore);
      if (kasplexData) {
        // Find our transaction in the block
        const tx = kasplexData.result[0].txList.find(
          (tx: { txid: string }) => tx.txid === txId
        );
        if (tx) {
          const txData = JSON.parse(tx.data);

          // Get current address
          if (!selectedAddress) {
            console.error("Current address not found");
            return;
          }

          // Process the transaction data
          const messageData = processTransaction(
            {
              transactionId: txId,
              blockTime: txData.verboseData?.blockTime,
              payload: txData.payload,
              outputs: txData.outputs || [],
            },
            selectedAddress
          );

          if (messageData) {
            messageStore.loadMessages(selectedAddress);
          }
        }
      }
    };

    // Add the listener
    window.addEventListener(eventName, listener);

    // Set up a polling mechanism to check for the DAA score
    const pollInterval = setInterval(async () => {
      const kasplexData = await fetchKasplexData(daaScore);
      if (kasplexData) {
        // Trigger the event when the DAA score is available
        window.dispatchEvent(new CustomEvent(eventName));
        clearInterval(pollInterval);
      }
    }, 5000); // Check every 5 seconds

    // Clear the interval after 5 minutes (to prevent infinite polling)
    setTimeout(() => {
      clearInterval(pollInterval);
      window.removeEventListener(eventName, listener);
      console.log(`Stopped polling for DAA score ${daaScore} after 5 minutes`);
    }, 5 * 60 * 1000);
  }

  const [currentClient, setCurrentClient] = useState<KaspaClient | null>();

  const [connectionStatus, setConnectionStatus] = useState(
    "Waiting for interaction"
  );
  const [selectedNetwork, setSelectedNetwork] = useState<NetworkType | null>(
    null
  );

  const connectToNetwork = useCallback(
    async (networkId: string) => {
      setConnectionStatus("Connecting...");

      try {
        // Disconnect existing client if any
        if (currentClient) {
          await currentClient.disconnect();
        }

        // Create new client and connect

        currentClient?.setNetworkId(networkId);
        await currentClient?.connect();

        setConnectionStatus("Connected to Kaspa Network");
      } catch (error) {
        console.error("Failed to connect:", error);
        setConnectionStatus("Connection Failed");
      }
    },
    [currentClient]
  );

  const processTransaction = useCallback(
    // eslint-disable-next-line @typescript-eslint/no-explicit-any
    (tx: any, address: string) => {
      // Get sender and recipient addresses from outputs
      let senderAddress = "";
      let recipientAddress = "";

      if (tx.outputs && tx.outputs.length > 0) {
        // First output is the recipient
        recipientAddress =
          tx.outputs[0].verboseData?.scriptPublicKeyAddress ||
          tx.outputs[0].scriptPublicKey?.address ||
          tx.outputs[0].script_public_key_address;

        // For incoming messages to us, the sender is in the second output
        // For outgoing messages from us, we are the sender
        if (recipientAddress === address) {
          // This is an incoming message to us
          senderAddress =
            tx.outputs.length > 1
              ? tx.outputs[1].verboseData?.scriptPublicKeyAddress ||
                tx.outputs[1].scriptPublicKey?.address ||
                tx.outputs[1].script_public_key_address
              : tx.outputs[0].verboseData?.scriptPublicKeyAddress ||
                tx.outputs[0].scriptPublicKey?.address ||
                tx.outputs[0].script_public_key_address;
        } else {
          // This is an outgoing message from us
          senderAddress = address;
        }
      }

      // Create message data
      const messageData: Message = {
        transactionId: tx.transactionId,
        senderAddress: senderAddress || "Unknown",
        recipientAddress: recipientAddress || "Unknown",
        timestamp: tx.blockTime || Date.now(),
        payload: tx.payload,
        amount: tx.outputs && tx.outputs[0] ? tx.outputs[0].amount : null,
        content: "",
      };

      // Store the message
      messageStore.storeMessage(messageData, address);

      return messageData;
    },
    [messageStore]
  );

  // Kasware initialization
  useEffect(() => {
    setCurrentClient(new KaspaClient());

    // (async () => {
    //   // Get network from kasware
    //   const kaswareNetwork: string | null = await window.kasware.getNetwork();

    //   // Map KasWare network to SDK network format
    //   const networkMap: Record<string, NetworkType> = {
    //     kaspa_mainnet: "mainnet",
    //     "kaspa-mainnet": "mainnet",
    //     kaspa_testnet_10: "testnet-10",
    //     "kaspa-testnet-10": "testnet-10",
    //     kaspa_testnet_11: "testnet-11",
    //     "kaspa-testnet-11": "testnet-11",
    //     kaspa_devnet: "devnet",
    //     "kaspa-devnet": "devnet",
    //   };

    //   // @TODO: proper network typing and unification
    //   const network = kaswareNetwork
    //     ? // eslint-disable-next-line @typescript-eslint/ban-ts-comment
    //       // @ts-ignore
    //       networkMap[kaswareNetwork]
    //     : null;
    //   if (!network) {
    //     throw new Error(`Unsupported network: ${kaswareNetwork}`);
    //   }

    //   console.log("Kaspa network selected from KasWare network:", network);
    //   setSelectedNetwork(network);
    // })();
  }, []);

  // Network change side effect
  useEffect(() => {
    console.log("Network Change Detected", selectedNetwork);
    if (!selectedNetwork) return;
    (async () => {
      // Connect to the network
      await connectToNetwork(selectedNetwork);

      const isKaswareAvailable = await checkKaswareAvailability();

      if (isKaswareAvailable) {
        console.log("KasWare Wallet is installed!");

        const network = await getKaswareCurrentNetwork();

        // propose end-user to switch their network in Kasware according to their choice on the network selector
        if (network !== selectedNetwork) {
          await switchKaswareNetwork(selectedNetwork);

          console.log("Switched KasWare network to:", selectedNetwork);
        }
      }
    })();
  }, [
    connectToNetwork,
    getKaswareCurrentNetwork,
    selectedNetwork,
    switchKaswareNetwork,
  ]);

  // @TODO instanciate everything with new internal wallet
  // Connect button handler
  const onStartMessagingProcessClicked = useCallback(async () => {
    try {
      // kasware guard
      if (!isKaswareDetected) {
        // lazily refresh kasware
        refreshKaswareDetection();
      }

      if (!currentClient || !currentClient.connected) {
        setErrorMessage(
          "Please choose a network and connect to the Kaspa Network first"
        );
        return;
      }

      if (!walletStore.unlockedWallet) {
        console.log({ walletStore });
        setErrorMessage("Please unlock your wallet first (shouldn't happen)");
        return;
      }

      // Request accounts from the Kasware wallet
      // const accounts = await window.kasware.requestAccounts();
      // console.log("Connected to Kasware Wallet:", accounts);

      // if (!accounts?.length) {
      //   console.warn("OnConnect - No account detected");
      //   return;
      // }

      // Initialize conversations immediately after connecting
      // const address = accounts[0];

      const { receiveAddress } = await walletStore.start(
        currentClient,
        walletStore.unlockedWallet
      );
      const receiveAddressStr = receiveAddress.toString();

      setSelectedAddress(receiveAddressStr);

      // await populateKaswareInformation();

      // Load existing messages and initialize contacts
      const storedMessages = messageStore.loadMessages(receiveAddressStr);
      console.log("Loaded stored messages:", storedMessages);

      // Then fetch transactions and update UI
      await fetchTransactions([receiveAddressStr]);

      // currentClient?.subscribeToUtxoChanges([address], async (notification) => {
      //   console.log("UTXO change notification received:", notification);

      //   // Wait a short moment for the transaction to be available
      //   await new Promise((resolve) => setTimeout(resolve, 2000));

      //   // Get all transactions for the address
      //   const transactions = await fetchAddressTransactions(address);
      //   console.log("Fetched transactions after UTXO change:", transactions);

      //   if (transactions && transactions.transactions) {
      //     // Load existing messages
      //     const existingMessages = messageStore.messages;
      //     const existingTxIds = new Set(
      //       existingMessages.map(
      //         (msg: { transactionId: string }) => msg.transactionId
      //       )
      //     );

      //     let hasNewMessages = false;

      //     // Process new transactions
      //     for (const tx of transactions.transactions) {
      //       // Skip if we already have this transaction
      //       if (existingTxIds.has(tx.transactionId)) {
      //         console.log("Skipping existing transaction:", tx.transactionId);
      //         continue;
      //       }

      //       if (!tx.payload) {
      //         console.log(
      //           "Skipping transaction with no payload:",
      //           tx.transactionId
      //         );
      //         continue;
      //       }

      //       console.log("Processing new transaction:", tx);
      //       hasNewMessages = true;

      //       // Process and store the new message
      //       processTransaction(tx, address);

      //       // Play notification sound
      //       const audio = new Audio(
      //         "data:audio/mp3;base64,SUQzBAAAAAAAI1RTU0UAAAAPAAADTGF2ZjU4Ljc2LjEwMAAAAAAAAAAAAAAA/+M4wAAAAAAAAAAAAEluZm8AAAAPAAAAAwAAAbAAkJCQkJCQkJCQkJCQkJCQwMDAwMDAwMDAwMDAwMDAwMD///////////////////8AAAAATGF2YzU4LjEzAAAAAAAAAAAAAAAAJAAAAAAAAAAAAbBE6LrOAAAAAAD/+8DEAAAJkAF59BEABGjQL3c2IgAgACAAIAMfB8H4Pg+D7/wQiCEIQhD4Pg+D4IQhCEIQh8HwfB8EIQhCEP/B8HwfBCEIQhCHwfB8HwfBCEIQhCEPg+D4PghCEIQhD4Pg+D4IQhCEIQ+D4Pg+CEIQhCEPg+D4PghCEIQhCHwfB8HwQhCEIQh8HwfB8EIQhCEIQ+D4Pg+CEIQhCEPg+D4PghCEIQhD4Pg+D4AAAAA"
      //       );
      //       audio.play().catch((e) => console.log("Audio play failed:", e));
      //     }

      //     if (hasNewMessages) {
      //       // Update contacts list
      //       messageStore.loadMessages(address);
      //     }
      //   }

      //   // Update balance display
      //   await populateKaswareInformation();
      // });
    } catch (error) {
      console.error("Failed to connect to Kasware Wallet:", error);

      setErrorMessage(
        `Failed to connect to Kasware Wallet: ${unknownErrorToErrorLike(error)}`
      );
    }
  }, [
    isKaswareDetected,
    setSelectedAddress,
    refreshKaswareDetection,
    populateKaswareInformation,
    messageStore,
    walletStore,
    currentClient,
  ]);

  const onContactClicked = useCallback(
    (contact: Contact) => {
      if (!selectedAddress) {
        console.error("No selected address");
        return;
      }

      messageStore.setIsCreatingNewChat(false);
      messageStore.setOpenedRecipient(contact.address);
    },
    [messageStore, selectedAddress]
  );

  const fetchTransactions = useCallback(
    async (accounts: string[]) => {
      if (!accounts || !accounts.length) return;

      try {
        const address = accounts[0];
        console.log("Fetching transactions for address:", address);

        try {
          // Get UTXO entries for the address using the correct method
          console.log("Fetching UTXO entries for address:", address);
          const utxoEntries = walletStore.getMatureUtxos();
          console.log("UTXO entries:", utxoEntries);

          // Get transactions for the address
          console.log("Fetching transactions for address:", address);

          // Get transaction IDs from wallet UTXOs
          const txIds = new Set<string>();

          // Add transaction IDs from wallet UTXOs
          if (utxoEntries && utxoEntries.length > 0) {
            utxoEntries.forEach(
              (utxo: { outpoint?: { transactionId: string } }) => {
                if (utxo.outpoint?.transactionId) {
                  txIds.add(utxo.outpoint.transactionId);
                }
              }
            );
          }

          // Fetch full details for each transaction
          const transactions = {
            transactions: await Promise.all(
              Array.from(txIds).map(async (txId) => {
                const txDetails = await fetchTransactionDetails(txId);
                return txDetails;
              })
            ).then((txs) => txs.filter((tx) => tx !== null)),
          };

          console.log("Transactions:", transactions);

          // Process transactions to extract messages
          if (transactions && transactions.transactions) {
            // Load existing messages to avoid duplicates
            const existingMessages = messageStore.loadMessages(address);
            const existingTxIds = new Set(
              existingMessages.map(
                (msg: { transactionId: string }) => msg.transactionId
              )
            );

            console.log(
              "Processing transactions for messages:",
              transactions.transactions
            );

            // Process each transaction
            for (const tx of transactions.transactions) {
              // Skip if we already have this transaction
              if (existingTxIds.has(tx.transactionId)) {
                console.log("Skipping existing transaction:", tx.transactionId);
                continue;
              }

              // Skip if no payload
              if (!tx.payload) {
                console.log(
                  "Skipping transaction with no payload:",
                  tx.transactionId
                );
                continue;
              }

              console.log("Processing transaction:", tx);

              // Get sender and recipient addresses from outputs
              let senderAddress = "";
              let recipientAddress = "";

              if (tx.outputs && tx.outputs.length > 0) {
                // First output is the recipient
                recipientAddress =
                  tx.outputs[0].verboseData?.scriptPublicKeyAddress ||
                  tx.outputs[0].scriptPublicKey?.address ||
                  tx.outputs[0].script_public_key_address;

                // For incoming messages to us, the sender is in the second output
                // For outgoing messages from us, we are the sender
                if (recipientAddress === address) {
                  // This is an incoming message to us
                  senderAddress =
                    tx.outputs.length > 1
                      ? tx.outputs[1].verboseData?.scriptPublicKeyAddress ||
                        tx.outputs[1].scriptPublicKey?.address ||
                        tx.outputs[1].script_public_key_address
                      : tx.outputs[0].verboseData?.scriptPublicKeyAddress ||
                        tx.outputs[0].scriptPublicKey?.address ||
                        tx.outputs[0].script_public_key_address;
                } else {
                  // This is an outgoing message from us
                  senderAddress = address;
                }
              }

              // Create message data
              const messageData: Message = {
                transactionId: tx.transactionId,
                senderAddress: senderAddress || "Unknown",
                recipientAddress: recipientAddress || "Unknown",
                timestamp: tx.blockTime || Date.now(),
                payload: tx.payload,
                amount:
                  tx.outputs && tx.outputs[0] ? tx.outputs[0].amount : null,
                content: "",
              };

              console.log("Storing message data:", messageData);

              // Store the message
              messageStore.storeMessage(messageData, address);
            }

            // Update UI with all messages
            const allMessages = messageStore.loadMessages(address);
            console.log("All messages after processing:", allMessages);
          }

          // Update contacts list
          messageStore.loadMessages(address);

          messageStore.setIsLoaded(true);

          return transactions.transactions;
        } catch (error) {
          console.error("Error fetching data:", error);

          setErrorMessage(
            `Failed to fetch data: ${unknownErrorToErrorLike(error)}`
          );
        }
      } catch (error) {
        console.error("Failed to fetch transactions:", error);

        setErrorMessage(
          `Failed to fetch transactions: ${unknownErrorToErrorLike(error)}`
        );
      }
    },
    [messageStore, walletStore]
  );

  return (
    <>
      <div className="header-container">
        <h1>Encrypted Messaging App</h1>
        <NetworkSelector
          selectedNetwork={selectedNetwork}
          onNetworkChange={(n) => setSelectedNetwork(n)}
        />
        <div className="connection-status">{connectionStatus}</div>
      </div>
      {isWalletReady ? (
        <button onClick={onStartMessagingProcessClicked} id="connectButton">
          Start Wallet Service
        </button>
      ) : (
        <WalletGuard onSuccess={onWalletUnlocked} />
      )}
      {/* {isKaswareDetected === false ? <KaswareNotInstalled /> : null} */}
      {messageStore.isLoaded ? (
        <div className="messages-container">
          <div className="contacts-sidebar">
            <div className="contacts-header">
              <h3>Conversations</h3>
              <button
                onClick={onNewChatClicked}
                className="new-conversation-btn"
              >
                New Chat
              </button>
            </div>
            <div className="contacts-list">
              {messageStore.contacts.map((c) => (
                <ContactCard
                  isSelected={c.address === messageStore.openedRecipient}
                  key={c.address}
                  contact={c}
                  onClick={onContactClicked}
                />
              ))}
            </div>
          </div>
          <div className="messages-section">
            <div className="messages-header">
              <h3>Messages</h3>
              <button
                onClick={onClearHistory}
                id="clearHistoryButton"
                className="clear-history-button"
              >
                Clear History
              </button>
            </div>
            <div className="messages-list">
              {messageStore.isCreatingNewChat ? (
                <div className="no-messages">
                  Enter a recipient address to start a new conversation.
                </div>
              ) : messageStore.messagesOnOpenedRecipient.length ? (
                messageStore.messagesOnOpenedRecipient.map((msg) => (
                  <MessageDisplay
                    isOutgoing={msg.senderAddress === selectedAddress}
                    key={msg.transactionId}
                    message={msg}
                  />
                ))
              ) : (
                <div className="no-messages">
                  No messages in this conversation.
                </div>
              )}
            </div>
            <SendMessageForm />
          </div>
        </div>
      ) : null}
      <div id="transactions">
        <WalletInfo
          state={selectedAddress ? "connected" : "detected"}
          address={selectedAddress}
          matureBalance={walletStore.balance ?? 0}
          pendingBalance={balance?.unconfirmed}
          totalBalance={balance?.total}
          utxoCount={walletStore.isAccountServiceRunning ? walletStore.getMatureUtxos()?.length ?? 0 : undefined}
<<<<<<< HEAD
          isWalletReady={isWalletReady}
=======
>>>>>>> 7cd803ea
        />
        <ErrorCard error={errorMessage} />
      </div>
    </>
  );
};<|MERGE_RESOLUTION|>--- conflicted
+++ resolved
@@ -163,9 +163,10 @@
         }
 
         // Create new client and connect
-
-        currentClient?.setNetworkId(networkId);
-        await currentClient?.connect();
+        const client = new KaspaClient();
+        client.setNetworkId(networkId);
+        await client.connect();
+        setCurrentClient(client);
 
         setConnectionStatus("Connected to Kaspa Network");
       } catch (error) {
@@ -669,10 +670,7 @@
           pendingBalance={balance?.unconfirmed}
           totalBalance={balance?.total}
           utxoCount={walletStore.isAccountServiceRunning ? walletStore.getMatureUtxos()?.length ?? 0 : undefined}
-<<<<<<< HEAD
           isWalletReady={isWalletReady}
-=======
->>>>>>> 7cd803ea
         />
         <ErrorCard error={errorMessage} />
       </div>
